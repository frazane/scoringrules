--- conflicted
+++ resolved
@@ -8,11 +8,8 @@
     crps_exponential,
     crps_exponentialM,
     crps_gamma,
-<<<<<<< HEAD
+    crps_gev,
     crps_gpd,
-=======
-    crps_gev,
->>>>>>> 901fd8d9
     crps_logistic,
     crps_lognormal,
     crps_normal,
@@ -51,11 +48,8 @@
     "crps_exponential",
     "crps_exponentialM",
     "crps_gamma",
-<<<<<<< HEAD
+    "crps_gev",
     "crps_gpd",
-=======
-    "crps_gev",
->>>>>>> 901fd8d9
     "crps_lognormal",
     "crps_logistic",
     "crps_quantile",
