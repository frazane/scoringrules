from importlib.metadata import version

from scoringrules._brier import brier_score
from scoringrules._crps import crps_ensemble, crps_lognormal, crps_normal, crps_logistic
from scoringrules._energy import energy_score
from scoringrules._logs import logs_normal
from scoringrules._variogram import variogram_score
from scoringrules.backend import register_backend

__version__ = version("scoringrules")


__all__ = [
    "register_backend",
    "crps_ensemble",
    "crps_normal",
    "crps_lognormal",
<<<<<<< HEAD
    "crps_logistic",
=======
    "logs_normal",
>>>>>>> a3cc01f6
    "brier_score",
    "energy_score",
    "variogram_score",
]<|MERGE_RESOLUTION|>--- conflicted
+++ resolved
@@ -15,11 +15,8 @@
     "crps_ensemble",
     "crps_normal",
     "crps_lognormal",
-<<<<<<< HEAD
     "crps_logistic",
-=======
     "logs_normal",
->>>>>>> a3cc01f6
     "brier_score",
     "energy_score",
     "variogram_score",
