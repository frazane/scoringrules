import typing as tp

import numpy as np
from scipy.special import (
    beta,
    betainc,
    comb,
    erf,
    expi,
    factorial,
    gamma,
    gammainc,
    gammaincc,
    hyp2f1,
    i0,
    i1,
)

if tp.TYPE_CHECKING:
    from numpy.typing import NDArray

    ArrayLike = NDArray | float

from .base import ArrayBackend

Dtype = tp.TypeVar("Dtype")


class NumpyBackend(ArrayBackend):
    """Numpy backend."""

    name = "numpy"

    def asarray(self, obj: "ArrayLike", /, *, dtype: Dtype | None = None) -> "NDArray":
        return np.asarray(obj, dtype=dtype)

    def broadcast_arrays(self, *arrays: "NDArray") -> tuple["NDArray", ...]:
        return np.broadcast_arrays(*arrays)

    def mean(
        self,
        x: "NDArray",
        /,
        *,
        axis: int | tuple[int, ...] | None = None,
        keepdims: bool = False,
    ) -> "NDArray":
        return np.mean(x, axis=axis, keepdims=keepdims)

    def std(
        self,
        x: "NDArray",
        /,
        *,
        axis: int | tuple[int, ...] | None = None,
        bias: bool = False,
        keepdims: bool = False,
    ) -> "NDArray":
        ddof = 0 if bias else 1
        return np.std(x, ddof=ddof, axis=axis, keepdims=keepdims)

    def quantile(
        self,
        x: "NDArray",
        q: "ArrayLike",
        /,
        *,
        axis: int | tuple[int, ...] | None = None,
        keepdims: bool = False,
    ) -> "NDArray":
        return np.quantile(x, q, axis=axis, keepdims=keepdims)

    def max(
        self,
        x: "NDArray",
        axis: int | tuple[int, ...] | None,
        keepdims: bool = False,
    ) -> "NDArray":
        return np.max(x, axis=axis, keepdims=keepdims)

    def moveaxis(
        self,
        x: "NDArray",
        /,
        source: tuple[int, ...] | int,
        destination: tuple[int, ...] | int,
    ) -> "NDArray":
        return np.moveaxis(x, source, destination)

    def sum(
        self,
        x: "NDArray",
        /,
        axis: int | tuple[int, ...] | None = None,
        *,
        dtype: Dtype | None = None,
        keepdims: bool = False,
    ) -> "NDArray":
        return np.sum(x, axis=axis, dtype=dtype, keepdims=keepdims)

    def cumsum(
        self,
        x: "NDArray",
        /,
        axis: int | tuple[int, ...] | None = None,
        *,
        dtype: Dtype | None = None,
    ) -> "NDArray":
        return np.cumsum(x, axis=axis, dtype=dtype)

    def unique_values(self, x: "NDArray") -> "NDArray":
        return np.unique(x)

    def concat(
        self,
        arrays: tuple["NDArray", ...] | list["NDArray"],
        /,
        *,
        axis: int | None = 0,
    ) -> "NDArray":
        return np.concatenate(arrays, axis=axis)

    def expand_dims(self, x: "NDArray", /, axis: int = 0) -> "NDArray":
        return np.expand_dims(x, axis=axis)

    def squeeze(
        self, x: "NDArray", /, *, axis: int | tuple[int, ...] | None = None
    ) -> "NDArray":
        return np.squeeze(x, axis=axis)

    def stack(
        self,
        arrays: tuple["NDArray", ...] | list["NDArray"],
        /,
        *,
        axis: int = 0,
    ) -> "NDArray":
        return np.stack(arrays, axis=axis)

    def arange(
        self,
        start: int | float,
        /,
        stop: int | float | None = None,
        step: int | float = 1,
        *,
        dtype: Dtype | None = None,
    ) -> "NDArray":
        return np.arange(start, stop, step, dtype=dtype)

    def zeros(
        self, shape: int | tuple[int, ...], *, dtype: Dtype | None = None
    ) -> "NDArray":
        return np.zeros(shape, dtype=dtype)

    def abs(self, x: "NDArray") -> "NDArray":
        return np.abs(x)

    def exp(self, x: "NDArray") -> "NDArray":
        return np.exp(x)

    def isnan(self, x: "NDArray") -> "NDArray":
        return np.isnan(x)

    def log(self, x: "NDArray") -> "NDArray":
        return np.log(x)

    def sqrt(self, x: "NDArray") -> "NDArray":
        return np.sqrt(x)

    def any(
        self,
        x: "NDArray",
        /,
        *,
        axis: int | tuple[int, ...] | None = None,
        keepdims: bool = False,
    ) -> "NDArray":
        return np.any(x, axis=axis, keepdims=keepdims)

    def all(
        self,
        x: "NDArray",
        /,
        *,
        axis: int | tuple[int, ...] | None = None,
        keepdims: bool = False,
    ) -> "NDArray":
        return np.all(x, axis=axis, keepdims=keepdims)

    def sort(
        self,
        x: "NDArray",
        /,
        *,
        axis: int = -1,
        descending: bool = False,
    ) -> "NDArray":
        x = -x if descending else x
        out = np.sort(x, axis=axis)
        return -out if descending else out

    def norm(
        self, x: "NDArray", axis: int | tuple[int, ...] | None = None
    ) -> "NDArray":
        return np.linalg.norm(x, axis=axis)

    def erf(self, x):
        return erf(x)

    def apply_along_axis(self, func1d: tp.Callable, x: "NDArray", axis: int):
        return np.apply_along_axis(func1d, axis, x)

    def floor(self, x: "NDArray") -> "NDArray":
        return np.floor(x)

    def minimum(self, x: "NDArray", y: "ArrayLike") -> "NDArray":
        return np.minimum(x, y)

    def maximum(self, x: "NDArray", y: "ArrayLike") -> "NDArray":
        return np.maximum(x, y)

    def beta(self, x: "NDArray", y: "NDArray") -> "NDArray":
        return beta(x, y)

    def betainc(self, x: "NDArray", y: "NDArray", z: "NDArray") -> "NDArray":
        return betainc(x, y, z)

    def mbessel0(self, x: "NDArray") -> "NDArray":
        return i0(x)

    def mbessel1(self, x: "NDArray") -> "NDArray":
        return i1(x)

    def gamma(self, x: "NDArray") -> "NDArray":
        return gamma(x)

    def gammainc(self, x: "NDArray", y: "NDArray") -> "NDArray":
        return gammainc(x, y)

    def gammalinc(self, x: "NDArray", y: "NDArray") -> "NDArray":
        return gammainc(x, y) * gamma(x)

    def gammauinc(self, x: "NDArray", y: "NDArray") -> "NDArray":
        return gammaincc(x, y) * gamma(x)

    def factorial(self, n: "ArrayLike") -> "ArrayLike":
        return factorial(n)

    def hypergeometric(
        self, a: "NDArray", b: "NDArray", c: "NDArray", z: "NDArray"
    ) -> "NDArray":
        return hyp2f1(a, b, c, z)

    def comb(self, n: "ArrayLike", k: "ArrayLike") -> "ArrayLike":
        return comb(n, k)

    def expi(self, x: "NDArray") -> "NDArray":
        return expi(x)

    def where(self, condition: "NDArray", x1: "NDArray", x2: "NDArray") -> "NDArray":
        return np.where(condition, x1, x2)

    def size(self, x: "NDArray") -> int:
        return x.size

    def indices(self, dimensions: tuple) -> "NDArray":
        return np.indices(dimensions)

<<<<<<< HEAD
    def roll(self, x: "NDArray", shift: int = 1, axis: int = -1) -> "NDArray":
        return np.roll(x, shift=shift, axis=axis)
=======
    def inv(self, x: "NDArray") -> "NDArray":
        return np.linalg.inv(x)

    def cov(self, x: "NDArray", rowvar: bool = True, bias: bool = False) -> "NDArray":
        return np.cov(x, rowvar=rowvar, bias=bias)

    def det(self, x: "NDArray") -> "NDArray":
        return np.linalg.det(x)

    def reshape(self, x: "NDArray", shape: int | tuple[int, ...]) -> "NDArray":
        return np.reshape(x, shape)
>>>>>>> c62cae15


class NumbaBackend(NumpyBackend):
    """Numba backend."""

    name = "numba"<|MERGE_RESOLUTION|>--- conflicted
+++ resolved
@@ -267,10 +267,9 @@
     def indices(self, dimensions: tuple) -> "NDArray":
         return np.indices(dimensions)
 
-<<<<<<< HEAD
     def roll(self, x: "NDArray", shift: int = 1, axis: int = -1) -> "NDArray":
         return np.roll(x, shift=shift, axis=axis)
-=======
+
     def inv(self, x: "NDArray") -> "NDArray":
         return np.linalg.inv(x)
 
@@ -282,7 +281,6 @@
 
     def reshape(self, x: "NDArray", shape: int | tuple[int, ...]) -> "NDArray":
         return np.reshape(x, shape)
->>>>>>> c62cae15
 
 
 class NumbaBackend(NumpyBackend):
