import typing as tp

import numpy as np
from scipy.special import (
    beta,
    betainc,
    comb,
    erf,
    expi,
    factorial,
    gamma,
    gammainc,
    gammaincc,
    hyp2f1,
    i0,
    i1,
)

if tp.TYPE_CHECKING:
    from numpy.typing import NDArray

    ArrayLike = NDArray | float

from .base import ArrayBackend

Dtype = tp.TypeVar("Dtype")


class NumpyBackend(ArrayBackend):
    """Numpy backend."""

    name = "numpy"

    def asarray(self, obj: "ArrayLike", /, *, dtype: Dtype | None = None) -> "NDArray":
        return np.asarray(obj, dtype=dtype)

    def broadcast_arrays(self, *arrays: "NDArray") -> tuple["NDArray", ...]:
        return np.broadcast_arrays(*arrays)

    def mean(
        self,
        x: "NDArray",
        /,
        *,
        axis: int | tuple[int, ...] | None = None,
        keepdims: bool = False,
    ) -> "NDArray":
        return np.mean(x, axis=axis, keepdims=keepdims)

    def std(
        self,
        x: "NDArray",
        /,
        *,
        axis: int | tuple[int, ...] | None = None,
        keepdims: bool = False,
    ) -> "NDArray":
        return np.std(x, ddof=1, axis=axis, keepdims=keepdims)

    def quantile(
        self,
        x: "NDArray",
        q: "ArrayLike",
        /,
        *,
        axis: int | tuple[int, ...] | None = None,
        keepdims: bool = False,
    ) -> "NDArray":
        return np.quantile(x, q, axis=axis, keepdims=keepdims)

    def max(
        self,
        x: "NDArray",
        axis: int | tuple[int, ...] | None,
        keepdims: bool = False,
    ) -> "NDArray":
        return np.max(x, axis=axis, keepdims=keepdims)

    def moveaxis(
        self,
        x: "NDArray",
        /,
        source: tuple[int, ...] | int,
        destination: tuple[int, ...] | int,
    ) -> "NDArray":
        return np.moveaxis(x, source, destination)

    def sum(
        self,
        x: "NDArray",
        /,
        axis: int | tuple[int, ...] | None = None,
        *,
        dtype: Dtype | None = None,
        keepdims: bool = False,
    ) -> "NDArray":
        return np.sum(x, axis=axis, dtype=dtype, keepdims=keepdims)

    def cumsum(
        self,
        x: "NDArray",
        /,
        axis: int | tuple[int, ...] | None = None,
        *,
        dtype: Dtype | None = None,
    ) -> "NDArray":
        return np.cumsum(x, axis=axis, dtype=dtype)

    def unique_values(self, x: "NDArray") -> "NDArray":
        return np.unique(x)

    def concat(
        self,
        arrays: tuple["NDArray", ...] | list["NDArray"],
        /,
        *,
        axis: int | None = 0,
    ) -> "NDArray":
        return np.concatenate(arrays, axis=axis)

    def expand_dims(self, x: "NDArray", /, axis: int = 0) -> "NDArray":
        return np.expand_dims(x, axis=axis)

    def squeeze(
        self, x: "NDArray", /, *, axis: int | tuple[int, ...] | None = None
    ) -> "NDArray":
        return np.squeeze(x, axis=axis)

    def stack(
        self,
        arrays: tuple["NDArray", ...] | list["NDArray"],
        /,
        *,
        axis: int = 0,
    ) -> "NDArray":
        return np.stack(arrays, axis=axis)

    def arange(
        self,
        start: int | float,
        /,
        stop: int | float | None = None,
        step: int | float = 1,
        *,
        dtype: Dtype | None = None,
    ) -> "NDArray":
        return np.arange(start, stop, step, dtype=dtype)

    def zeros(
        self, shape: int | tuple[int, ...], *, dtype: Dtype | None = None
    ) -> "NDArray":
        return np.zeros(shape, dtype=dtype)

    def abs(self, x: "NDArray") -> "NDArray":
        return np.abs(x)

    def exp(self, x: "NDArray") -> "NDArray":
        return np.exp(x)

    def isnan(self, x: "NDArray") -> "NDArray":
        return np.isnan(x)

    def log(self, x: "NDArray") -> "NDArray":
        return np.log(x)

    def sqrt(self, x: "NDArray") -> "NDArray":
        return np.sqrt(x)

    def any(
        self,
        x: "NDArray",
        /,
        *,
        axis: int | tuple[int, ...] | None = None,
        keepdims: bool = False,
    ) -> "NDArray":
        return np.any(x, axis=axis, keepdims=keepdims)

    def all(
        self,
        x: "NDArray",
        /,
        *,
        axis: int | tuple[int, ...] | None = None,
        keepdims: bool = False,
    ) -> "NDArray":
        return np.all(x, axis=axis, keepdims=keepdims)

    def sort(
        self,
        x: "NDArray",
        /,
        *,
        axis: int = -1,
        descending: bool = False,
    ) -> "NDArray":
        x = -x if descending else x
        out = np.sort(x, axis=axis)
        return -out if descending else out

    def norm(
        self, x: "NDArray", axis: int | tuple[int, ...] | None = None
    ) -> "NDArray":
        return np.linalg.norm(x, axis=axis)

    def erf(self, x):
        return erf(x)

    def apply_along_axis(self, func1d: tp.Callable, x: "NDArray", axis: int):
        return np.apply_along_axis(func1d, axis, x)

    def floor(self, x: "NDArray") -> "NDArray":
        return np.floor(x)

    def minimum(self, x: "NDArray", y: "ArrayLike") -> "NDArray":
        return np.minimum(x, y)

    def maximum(self, x: "NDArray", y: "ArrayLike") -> "NDArray":
        return np.maximum(x, y)

    def beta(self, x: "NDArray", y: "NDArray") -> "NDArray":
        return beta(x, y)

    def betainc(self, x: "NDArray", y: "NDArray", z: "NDArray") -> "NDArray":
        return betainc(x, y, z)

    def mbessel0(self, x: "NDArray") -> "NDArray":
        return i0(x)

    def mbessel1(self, x: "NDArray") -> "NDArray":
        return i1(x)

    def gamma(self, x: "NDArray") -> "NDArray":
        return gamma(x)

    def gammainc(self, x: "NDArray", y: "NDArray") -> "NDArray":
        return gammainc(x, y)

    def gammalinc(self, x: "NDArray", y: "NDArray") -> "NDArray":
        return gammainc(x, y) * gamma(x)

    def gammauinc(self, x: "NDArray", y: "NDArray") -> "NDArray":
        return gammaincc(x, y) * gamma(x)

    def factorial(self, n: "ArrayLike") -> "ArrayLike":
        return factorial(n)

    def hypergeometric(
        self, a: "NDArray", b: "NDArray", c: "NDArray", z: "NDArray"
    ) -> "NDArray":
        return hyp2f1(a, b, c, z)

    def comb(self, n: "ArrayLike", k: "ArrayLike") -> "ArrayLike":
        return comb(n, k)

    def expi(self, x: "NDArray") -> "NDArray":
        return expi(x)

    def where(self, condition: "NDArray", x1: "NDArray", x2: "NDArray") -> "NDArray":
        return np.where(condition, x1, x2)

    def size(self, x: "NDArray") -> int:
        return x.size

<<<<<<< HEAD
    def indices(self, dimensions: tuple) -> "NDArray":
        return np.indices(dimensions)
=======
    def inv(self, x: "NDArray") -> "NDArray":
        return np.linalg.inv(x)

    def cov(self, x: "NDArray") -> "NDArray":
        # TODO: This deserves some axis parameter probably?
        if len(x.shape) == 2:
            return np.cov(x)
        else:
            centered = x - x.mean(axis=-2, keepdims=True)
            return (centered.transpose(0, 2, 1) @ centered) / (x.shape[-2] - 1)

    def det(self, x: "NDArray") -> "NDArray":
        return np.linalg.det(x)
>>>>>>> 64fb9e07


class NumbaBackend(NumpyBackend):
    """Numba backend."""

    name = "numba"<|MERGE_RESOLUTION|>--- conflicted
+++ resolved
@@ -262,15 +262,13 @@
     def size(self, x: "NDArray") -> int:
         return x.size
 
-<<<<<<< HEAD
     def indices(self, dimensions: tuple) -> "NDArray":
         return np.indices(dimensions)
-=======
+
     def inv(self, x: "NDArray") -> "NDArray":
         return np.linalg.inv(x)
 
     def cov(self, x: "NDArray") -> "NDArray":
-        # TODO: This deserves some axis parameter probably?
         if len(x.shape) == 2:
             return np.cov(x)
         else:
@@ -279,7 +277,6 @@
 
     def det(self, x: "NDArray") -> "NDArray":
         return np.linalg.det(x)
->>>>>>> 64fb9e07
 
 
 class NumbaBackend(NumpyBackend):
