import typing as tp
from importlib import import_module

from .base import ArrayBackend

if tp.TYPE_CHECKING:
    import torch

    Tensor = torch.Tensor
    TensorLike = Tensor | bool | float | int
else:
    torch = None
Dtype = tp.TypeVar("Dtype")


class TorchBackend(ArrayBackend):
    """Torch backend."""

    name = "torch"

    def __init__(self) -> None:
        global torch
        if torch is None and not tp.TYPE_CHECKING:
            torch = import_module("torch")

        self.pi = torch.asarray(torch.pi)

    def asarray(
        self,
        obj: "TensorLike",
        /,
        *,
        dtype: Dtype | None = None,
    ) -> "Tensor":
        # torch.asarray(obj) would cancel gradients!
        return torch.as_tensor(obj, dtype=dtype)

    def broadcast_arrays(self, *arrays: "Tensor") -> tuple["Tensor", ...]:
        return torch.broadcast_tensors(*arrays)

    def mean(
        self,
        x: "Tensor",
        /,
        *,
        axis: int | tuple[int, ...] | None = None,
        keepdims: bool = False,
    ) -> "Tensor":
        return torch.mean(x, axis=axis, keepdim=keepdims)

    def std(
        self,
        x: "Tensor",
        /,
        *,
        axis: int | tuple[int, ...] | None = None,
        bias: bool = False,
        keepdims: bool = False,
    ) -> "Tensor":
        correction = 0 if bias else 1
        return torch.std(x, correction=correction, axis=axis, keepdim=keepdims)

    def quantile(
        self,
        x: "Tensor",
        q: "TensorLike",
        /,
        *,
        axis: int | tuple[int, ...] | None = None,
        keepdims: bool = False,
    ) -> "Tensor":
        return torch.quantile(x, q, dim=axis, keepdim=keepdims)

    def max(
        self,
        x: "Tensor",
        axis: int | tuple[int, ...] | None,
        keepdims: bool = False,
    ) -> "Tensor":
        return torch.max(x, axis=axis, keepdim=keepdims)[0]

    def moveaxis(
        self,
        x: "Tensor",
        /,
        source: tuple[int, ...] | int,
        destination: tuple[int, ...] | int,
    ) -> "Tensor":
        return torch.moveaxis(x, source, destination)

    def sum(
        self,
        x: "Tensor",
        /,
        axis: int | tuple[int, ...] | None = None,
        *,
        keepdims: bool = False,
    ) -> "Tensor":
        return torch.sum(x, axis=axis, keepdim=keepdims)

    def cumsum(
        self,
        x: "Tensor",
        /,
        axis: int | tuple[int, ...] | None = None,
    ) -> "Tensor":
        return torch.cumsum(x, dim=axis)

    def unique_values(self, x: "Tensor", /) -> "Tensor":
        return torch.unique(x)

    def concat(
        self,
        arrays: tuple["Tensor", ...] | list["Tensor"],
        /,
        *,
        axis: int | None = 0,
    ) -> "Tensor":
        return torch.concat(arrays, axis=axis)

    def expand_dims(self, x: "Tensor", /, axis: int | tuple[int] = 0) -> "Tensor":
        if isinstance(axis, int):
            return torch.unsqueeze(x, dim=axis)
        elif isinstance(axis, tuple | list):
            out_ndim = len(axis) + x.ndim
            axis = [a + out_ndim if a < 0 else a for a in axis]
            shape_it = iter(x.shape)
            shape = [1 if ax in axis else next(shape_it) for ax in range(out_ndim)]
            return x.reshape(shape)

    def squeeze(
        self, x: "Tensor", /, *, axis: int | tuple[int, ...] | None = None
    ) -> "Tensor":
        return torch.squeeze(x, dim=() if axis is None else axis)

    def stack(
        self, arrays: tuple["Tensor", ...] | list["Tensor"], /, *, axis: int = 0
    ) -> "Tensor":
        return torch.stack(arrays, dim=axis)

    def arange(
        self,
        start: int | float,
        /,
        stop: int | float | None = None,
        step: int | float = 1,
        *,
        dtype: Dtype | None = None,
    ) -> "Tensor":
        return torch.arange(start, stop, step, dtype=dtype)  # TODO: fix this

    def zeros(
        self,
        shape: int | tuple[int, ...],
        *,
        dtype: Dtype | None = None,
    ) -> "Tensor":
        return torch.zeros(shape, dtype=dtype)

    def abs(self, x: "Tensor") -> "Tensor":
        return torch.abs(x)

    def exp(self, x: "Tensor") -> "Tensor":
        return torch.exp(x)

    def isnan(self, x: "Tensor") -> "Tensor":
        return torch.isnan(x)

    def log(self, x: "Tensor") -> "Tensor":
        return torch.log(x)

    def sqrt(self, x: "Tensor") -> "Tensor":
        return torch.sqrt(torch.asarray(x))

    def any(
        self,
        x: "Tensor",
        /,
        *,
        axis: int | tuple[int, ...] | None = None,
        keepdims: bool = False,
    ) -> "Tensor":
        return torch.any(x, dim=axis, keepdim=keepdims)

    def all(
        self,
        x: "Tensor",
        /,
        *,
        axis: int | tuple[int, ...] | None = None,
        keepdims: bool = False,
    ) -> "Tensor":
        if axis is None:
            return torch.all(x)
        else:
            return torch.all(x, dim=axis, keepdim=keepdims)

    def sort(
        self,
        x: "Tensor",
        /,
        *,
        axis: int = -1,
        descending: bool = False,
        stable: bool = True,
    ) -> "Tensor":
        return torch.sort(x, stable=stable, dim=axis, descending=descending)[0]

    def norm(self, x: "Tensor", axis: int | tuple[int, ...] | None = None) -> "Tensor":
        return torch.norm(x, dim=axis)

    def erf(self, x: "Tensor") -> "Tensor":
        return torch.special.erf(x)

    def apply_along_axis(
        self, func1d: tp.Callable[["Tensor"], "Tensor"], x: "Tensor", axis: int
    ):
        try:
            x_shape = list(x.shape)
            return torch.vmap(func1d)(x.reshape(-1, x_shape.pop(axis))).reshape(x_shape)
        except Exception:
            return torch.stack(
                [func1d(x_i) for x_i in torch.unbind(x, dim=axis)], dim=axis
            )

    def floor(self, x: "Tensor") -> "Tensor":
        return torch.floor(x)

    def minimum(self, x: "Tensor", y: "TensorLike") -> "Tensor":
        return torch.minimum(x, y)

    def maximum(self, x: "Tensor", y: "TensorLike") -> "Tensor":
        return torch.maximum(x, y)

    def beta(self, x: "Tensor", y: "Tensor") -> "Tensor":
        return torch.exp(torch.lgamma(x) + torch.lgamma(y) - torch.lgamma(x + y))

    def betainc(self, x: "Tensor", y: "Tensor", z: "Tensor") -> "Tensor":
        raise NotImplementedError(
            "The `betainc` function is not implemented in the torch backend."
        )

    def mbessel0(self, x: "Tensor") -> "Tensor":
        return torch.special.i0(x)

    def mbessel1(self, x: "Tensor") -> "Tensor":
        return torch.special.i1(x)

    def gamma(self, x: "Tensor") -> "Tensor":
        return torch.exp(torch.lgamma(x))

    def gammainc(self, x: "Tensor", y: "Tensor") -> "Tensor":
        return torch.special.gammainc(x, y)

    def gammalinc(self, x: "Tensor", y: "Tensor") -> "Tensor":
        return torch.special.gammainc(x, y) * torch.exp(torch.lgamma(x))

    def gammauinc(self, x: "Tensor", y: "Tensor") -> "Tensor":
        return torch.special.gammaincc(x, y) * torch.exp(torch.lgamma(x))

    def factorial(self, n: "TensorLike") -> "TensorLike":
        return torch.exp(torch.lgamma(n + 1))

    def hypergeometric(
        self, a: "Tensor", b: "Tensor", c: "Tensor", z: "Tensor"
    ) -> "Tensor":
        return NotImplementedError

    def comb(self, n: "Tensor", k: "Tensor") -> "Tensor":
        return self.factorial(n) // (self.factorial(k) * self.factorial(n - k))

    def expi(self, x: "Tensor") -> "Tensor":
        raise NotImplementedError(
            "The `expi` function is not implemented in the torch backend."
        )

    def where(self, condition: "Tensor", x: "Tensor", y: "Tensor") -> "Tensor":
        return torch.where(condition, x, y)

    def size(self, x: "Tensor") -> int:
        return x.numel()

    def indices(self, dimensions: tuple) -> "Tensor":
        ranges = [self.arange(s) for s in dimensions]
        if ranges == []:
            indices = self.asarray(ranges)
        else:
            index_grids = torch.meshgrid(*ranges, indexing="ij")
            indices = torch.stack(index_grids)
        return indices

<<<<<<< HEAD
    def roll(self, x: "Tensor", shift: int = 1, axis: int = -1) -> "Tensor":
        return torch.roll(x, shifts=shift, dims=axis)
=======
    def inv(self, x: "Tensor") -> "Tensor":
        return torch.linalg.inv(x)

    def cov(self, x: "Tensor", rowvar: bool = True, bias: bool = False) -> "Tensor":
        correction = 0 if bias else 1
        if not rowvar:
            x = torch.transpose(x, -2, -1)
        return torch.cov(x, correction=correction)

    def det(self, x: "Tensor") -> "Tensor":
        return torch.linalg.det(x)

    def reshape(self, x: "Tensor", shape: int | tuple[int, ...]) -> "Tensor":
        return torch.reshape(x, shape)
>>>>>>> c62cae15
<|MERGE_RESOLUTION|>--- conflicted
+++ resolved
@@ -289,10 +289,9 @@
             indices = torch.stack(index_grids)
         return indices
 
-<<<<<<< HEAD
     def roll(self, x: "Tensor", shift: int = 1, axis: int = -1) -> "Tensor":
         return torch.roll(x, shifts=shift, dims=axis)
-=======
+
     def inv(self, x: "Tensor") -> "Tensor":
         return torch.linalg.inv(x)
 
@@ -306,5 +305,4 @@
         return torch.linalg.det(x)
 
     def reshape(self, x: "Tensor", shape: int | tuple[int, ...]) -> "Tensor":
-        return torch.reshape(x, shape)
->>>>>>> c62cae15
+        return torch.reshape(x, shape)