--- conflicted
+++ resolved
@@ -192,12 +192,9 @@
     def gamma(self, x: "Array") -> "Array":
         return jsp.special.gamma(x)
 
-<<<<<<< HEAD
-=======
     def gammainc(self, x: "Array", y: "Array") -> "Array":
         return jsp.special.gammainc(x, y)
 
->>>>>>> 18fad6c5
     def gammalinc(self, x: "Array", y: "Array") -> "Array":
         return jsp.special.gammainc(x, y) * jsp.special.gamma(x)
 
@@ -211,34 +208,16 @@
         return jsp.special.hyp2f1(a, b, c, z)
 
     def comb(self, n: "ArrayLike", k: "ArrayLike") -> "ArrayLike":
-<<<<<<< HEAD
-        return jsp.special.comb(n, k)
-=======
         return jsp.special.factorial(n) // (
             jsp.special.factorial(k) * jsp.special.factorial(n - k)
         )
->>>>>>> 18fad6c5
 
     def expi(self, x: "Array") -> "Array":
         return jsp.special.expi(x)
 
-<<<<<<< HEAD
-    def isinteger(self, x: "Array") -> "Array":
-        return jnp.equal(jnp.mod(x, 1), 0)
-
-    def ispositive(self, x: "Array") -> "Array":
-        return x > 0
-
-    def isnegative(self, x: "Array") -> "Array":
-        return x < 0
-
-    def iszero(self, x: "Array") -> "Array":
-        return jnp.equal(x, 0)
-=======
     def where(self, condition: "Array", x1: "Array", x2: "Array") -> "Array":
         return jnp.where(condition, x1, x2)
 
->>>>>>> 18fad6c5
 
 if __name__ == "__main__":
     B = JaxBackend()
