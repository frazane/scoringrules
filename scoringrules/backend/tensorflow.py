--- conflicted
+++ resolved
@@ -295,11 +295,7 @@
     def size(self, x: "Tensor") -> int:
         return x.shape.num_elements()
 
-<<<<<<< HEAD
-    def indices(self, dimensions: tuple) -> int:
-=======
     def indices(self, dimensions: tuple) -> "Tensor":
->>>>>>> 01e231e4
         ranges = [self.arange(s) for s in dimensions]
         index_grids = tf.meshgrid(*ranges, indexing="ij")
         indices = tf.stack(index_grids)
