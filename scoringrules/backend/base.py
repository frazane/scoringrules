import abc
import typing as tp

if tp.TYPE_CHECKING:
    from scoringrules.core.typing import Array, ArrayLike


Dtype = tp.TypeVar("Dtype")


class ArrayBackend(abc.ABC):
    """The abstract class for array backends."""

    name: str
    e: float = 2.718281828459045
    inf = float("inf")
    nan = float("nan")
    newaxis = None
    pi: float = 3.141592653589793

    @abc.abstractmethod
    def asarray(
        self,
        obj: "ArrayLike",
        /,
        *,
        dtype: Dtype | None = None,
    ) -> "Array":
        """Convert the input to an array."""

    @abc.abstractmethod
    def broadcast_arrays(*arrays: "Array") -> tuple["Array", ...]:
        """Broadcast any number of arrays against each other."""

    @abc.abstractmethod
    def mean(
        self,
        x: "Array",
        /,
        *,
        axis: int | tuple[int, ...] | None = None,
        keepdims: bool = False,
    ) -> "Array":
        """Calculate the arithmetic mean of the input array ``x``."""

    @abc.abstractmethod
    def std(
        self,
        x: "Array",
        /,
        *,
        axis: int | tuple[int, ...] | None = None,
        bias: bool = False,
        keepdims: bool = False,
    ) -> "Array":
        """Calculate the standard deviation of the input array ``x``."""

    @abc.abstractmethod
    def quantile(
        self,
        x: "Array",
        q: "ArrayLike",
        /,
        *,
        axis: int | tuple[int, ...] | None = None,
        keepdims: bool = False,
    ) -> "Array":
        """Calculate the ``q`` quantiles of the input array ``x``."""

    @abc.abstractmethod
    def max(
        self,
        x: "Array",
        axis: int | tuple[int, ...] | None,
        keepdims: bool = False,
    ) -> "Array":
        """Return the maximum value of an input array ``x``."""

    @abc.abstractmethod
    def moveaxis(
        self,
        x: "Array",
        /,
        source: tuple[int, ...] | int,
        destination: tuple[int, ...] | int,
    ) -> "Array":
        """Permutes the axes (dimensions) of an array ``x``."""

    @abc.abstractmethod
    def sum(
        self,
        x: "Array",
        /,
        *,
        axis: int | tuple[int, ...] | None = None,
        dtype: Dtype | None = None,
        keepdims: bool = False,
    ) -> "Array":
        """Calculate the sum of the input array ``x``."""

    @abc.abstractmethod
    def cumsum(
        self,
        x: "Array",
        /,
        *,
        axis: int | tuple[int, ...] | None = None,
        dtype: Dtype | None = None,
    ) -> "Array":
        """Calculate the cumulative sum of the input array ``x``."""

    @abc.abstractmethod
    def unique_values(self, x: "Array", /) -> "Array":
        """Return the unique elements of an input array ``x``."""

    @abc.abstractmethod
    def concat(
        self,
        arrays: tuple["Array", ...] | list["Array"],
        /,
        *,
        axis: int | None = 0,
    ) -> "Array":
        """Join a sequence of arrays along an existing axis."""

    @abc.abstractmethod
    def expand_dims(self, x: "Array", /, axis: int = 0) -> "Array":
        """Expand the shape of an array by inserting a new axis (dimension) of size one at the position specified by ``axis``."""

    @abc.abstractmethod
    def squeeze(
        self, x: "Array", /, *, axis: int | tuple[int, ...] | None = None
    ) -> "Array":
        """Remove singleton dimensions (axes) from ``x``."""

    @abc.abstractmethod
    def stack(
        self, arrays: tuple["Array", ...] | list["Array"], /, *, axis: int = 0
    ) -> "Array":
        """Join a sequence of arrays along a new axis."""

    @abc.abstractmethod
    def arange(
        self,
        start: int | float,
        /,
        stop: int | float | None = None,
        step: int | float = 1,
        *,
        dtype: Dtype | None = None,
    ) -> "Array":
        """Return evenly spaced values within the half-open interval ``[start, stop)`` as a one-dimensional array."""

    @abc.abstractmethod
    def zeros(
        self,
        shape: int | tuple[int, ...],
        *,
        dtype: Dtype | None = None,
    ) -> "Array":
        """Return a new array having a specified ``shape`` and filled with zeros."""

    @abc.abstractmethod
    def abs(self, x: "Array", /) -> "Array":
        """Calculate the absolute value for each element ``x_i`` of the input array ``x``."""

    @abc.abstractmethod
    def exp(self, x: "Array", /) -> "Array":
        """Calculate an implementation-dependent approximation to the exponential function for each element ``x_i`` of the input array ``x`` (``e`` raised to the power of ``x_i``, where ``e`` is the base of the natural logarithm)."""

    @abc.abstractmethod
    def isnan(self, x: "Array", /) -> "Array":
        """Test each element ``x_i`` of the input array ``x`` to determine whether the element is ``NaN``."""

    @abc.abstractmethod
    def log(self, x: "Array", /) -> "Array":
        """Calculate an implementation-dependent approximation to the natural (base ``e``) logarithm for each element ``x_i`` of the input array ``x``."""

    @abc.abstractmethod
    def sqrt(self, x: "Array", /) -> "Array":
        """Calculate the principal square root for each element ``x_i`` of the input array ``x``."""

    @abc.abstractmethod
    def all(
        self,
        x: "Array",
        /,
        *,
        axis: int | tuple[int, ...] | None = None,
        keepdims: bool = False,
    ) -> "Array":
        """Test whether all input array elements evaluate to ``True`` along a specified axis."""

    @abc.abstractmethod
    def any(
        self,
        x: "Array",
        /,
        *,
        axis: int | tuple[int, ...] | None = None,
        keepdims: bool = False,
    ) -> "Array":
        """Test whether any input array element evaluates to ``True`` along a specified axis."""

    @abc.abstractmethod
    def sort(
        self,
        x: "Array",
        /,
        *,
        axis: int = -1,
        descending: bool = False,
    ) -> "Array":
        """Return a sorted copy of an input array ``x``."""

    @abc.abstractmethod
    def norm(self, x: "Array") -> "Array":
        """Compute the matrix norm of a matrix (or a stack of matrices) ``x``."""

    @abc.abstractmethod
    def erf(self, x: "Array") -> "Array":
        """Return the error function."""

    @abc.abstractmethod
    def apply_along_axis(
        self, func1d: tp.Callable[["Array"], "Array"], x: "Array", axis: int
    ) -> "Array":
        """Apply a function along a given axis of the input array."""

    @abc.abstractmethod
    def floor(self, x: "Array", /) -> "Array":
        """Calculate the integer component of each element ``x_i`` of the input array ``x``."""

    @abc.abstractmethod
    def minimum(self, x: "Array", y: "ArrayLike", /) -> "Array":
        """Calculate the minimum of each element ``x_i`` of the input array ``x`` with the value ``y``."""

    @abc.abstractmethod
    def maximum(self, x: "Array", y: "ArrayLike", /) -> "Array":
        """Calculate the maximum of each element ``x_i`` of the input array ``x`` with the value ``y``."""

    @abc.abstractmethod
    def beta(self, x: "Array", y: "Array", /) -> "Array":
        """Calculate the beta function at each element ``x_i`` of the input array ``x``."""

    @abc.abstractmethod
    def betainc(self, x: "Array", y: "Array", z: "Array", /) -> "Array":
        """Calculate the regularised incomplete beta function at each element ``x_i`` of the input array ``x``."""

    @abc.abstractmethod
    def mbessel0(self, x: "Array", /) -> "Array":
        """Calculate the modified Bessel function of the first kind of order 0 at each element ``x_i`` of the input array ``x``."""

    @abc.abstractmethod
    def mbessel1(self, x: "Array", /) -> "Array":
        """Calculate the modified Bessel function of the first kind of order 1 at each element ``x_i`` of the input array ``x``."""

    @abc.abstractmethod
    def gamma(self, x: "Array", /) -> "Array":
        """Calculate the gamma function at each element ``x_i`` of the input array ``x``."""

    @abc.abstractmethod
    def gammainc(self, x: "Array", y: "Array", /) -> "Array":
        """Calculate the regularised lower incomplete gamma function at each element ``x_i`` of the input array ``x``."""

    @abc.abstractmethod
    def gammalinc(self, x: "Array", y: "Array", /) -> "Array":
        """Calculate the lower incomplete gamma function at each element ``x_i`` of the input array ``x``."""

    @abc.abstractmethod
    def gammauinc(self, x: "Array", y: "Array", /) -> "Array":
        """Calculate the upper incomplete gamma function at each element ``x_i`` of the input array ``x``."""

    @abc.abstractmethod
    def factorial(self, n: "ArrayLike", /) -> "ArrayLike":
        """Calculate the factorial of the integer ``n``."""

    @abc.abstractmethod
    def hypergeometric(self, a: "Array", b: "Array", c: "Array", z: "Array") -> "Array":
        """Calculate the hypergeometric function at each element of the inputs ``a``, ``b``, ``c``, and ``z``."""

    @abc.abstractmethod
    def comb(self, n: "ArrayLike", k: "ArrayLike", /) -> "ArrayLike":
        """Calculate ``n`` choose ``k``."""

    @abc.abstractmethod
    def expi(self, x: "Array", /) -> "Array":
        """Calculate the exponential integral at each element ``x_i`` of the input array ``x``."""

    @abc.abstractmethod
    def where(self, condition: "Array", x1: "Array", x2: "Array", /) -> "Array":
        """Return elements chosen from x1 or x2 depending on condition."""

    @abc.abstractmethod
    def size(self, x: "Array") -> int:
        """Return the number of elements in the input array."""

    @abc.abstractmethod
    def indices(self, x: "Array") -> int:
        """Return an array representing the indices of a grid."""

    @abc.abstractmethod
<<<<<<< HEAD
    def roll(self, x: "Array", shift: int = 1, axis: int = -1) -> int:
        """Roll elements of an array along a given axis."""
=======
    def inv(self, x: "Array") -> "Array":
        """Return the inverse of a matrix."""

    @abc.abstractmethod
    def cov(self, x: "Array", rowvar: bool, bias: bool) -> "Array":
        """Return the covariance matrix from a sample."""

    @abc.abstractmethod
    def det(self, x: "Array") -> "Array":
        """Return the determinant of a matrix."""

    @abc.abstractmethod
    def reshape(self, x: "Array", shape: int | tuple[int, ...]) -> "Array":
        """Reshape an array to a new ``shape``."""
>>>>>>> c62cae15
<|MERGE_RESOLUTION|>--- conflicted
+++ resolved
@@ -300,10 +300,10 @@
         """Return an array representing the indices of a grid."""
 
     @abc.abstractmethod
-<<<<<<< HEAD
     def roll(self, x: "Array", shift: int = 1, axis: int = -1) -> int:
         """Roll elements of an array along a given axis."""
-=======
+
+    @abc.abstractmethod
     def inv(self, x: "Array") -> "Array":
         """Return the inverse of a matrix."""
 
@@ -317,5 +317,4 @@
 
     @abc.abstractmethod
     def reshape(self, x: "Array", shape: int | tuple[int, ...]) -> "Array":
-        """Reshape an array to a new ``shape``."""
->>>>>>> c62cae15
+        """Reshape an array to a new ``shape``."""