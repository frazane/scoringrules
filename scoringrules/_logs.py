--- conflicted
+++ resolved
@@ -6,7 +6,6 @@
     from scoringrules.core.typing import Array, ArrayLike, Backend
 
 
-<<<<<<< HEAD
 def logs_beta(
     observation: "ArrayLike",
     a: "ArrayLike",
@@ -20,59 +19,11 @@
     r"""Compute the logarithmic score (LS) for the beta distribution.
 
     This score is equivalent to the negative log likelihood of the beta distribution.
-=======
-def logs_binomial(
-    observation: "ArrayLike",
-    n: "ArrayLike",
-    prob: "ArrayLike",
-    /,
-    *,
-    backend: "Backend" = None,
-) -> "ArrayLike":
-    r"""Compute the logarithmic score (LS) for the binomial distribution.
-
-    This score is equivalent to the negative log likelihood of the binomial distribution
-
-    Parameters
-    ----------
-    observation:
-        The observed values as an integer or array of integers.
-    n:
-        Size parameter of the forecast binomial distribution as an integer or array of integers.
-    prob:
-        Probability parameter of the forecast binomial distribution as a float or array of floats.
-
-    Returns
-    -------
-    score:
-        The LS between tLogistic(location, scale, lower, upper) and obs.
-        The LS between Binomial(n, prob) and obs.
-
-    Examples
-    --------
-    >>> import scoringrules as sr
-    >>> sr.logs_binomial(4, 10, 0.5)
-    """
-    return logarithmic.binomial(observation, n, prob, backend=backend)
-
-
-def logs_exponential(
-    observation: "ArrayLike",
-    rate: "ArrayLike",
-    /,
-    *,
-    backend: "Backend" = None,
-) -> "ArrayLike":
-    r"""Compute the logarithmic score (LS) for the exponential distribution.
-
-    This score is equivalent to the negative log likelihood of the exponential distribution
->>>>>>> abb1526c
-
-    Parameters
-    ----------
-    observation:
-        The observed values.
-<<<<<<< HEAD
+
+    Parameters
+    ----------
+    observation:
+        The observed values.
     a:
         First shape parameter of the forecast beta distribution.
     b:
@@ -83,27 +34,87 @@
         Upper bound of the forecast beta distribution.
     backend:
         The name of the backend used for computations. Defaults to 'numba' if available, else 'numpy'.
-=======
+
+    Returns
+    -------
+    score:
+        The LS between Beta(a, b) and obs.
+
+    Examples
+    --------
+    >>> import scoringrules as sr
+    >>> sr.logs_beta(0.3, 0.7, 1.1)
+    """
+    return logarithmic.beta(observation, a, b, lower, upper, backend=backend)
+
+
+def logs_binomial(
+    observation: "ArrayLike",
+    n: "ArrayLike",
+    prob: "ArrayLike",
+    /,
+    *,
+    backend: "Backend" = None,
+) -> "ArrayLike":
+    r"""Compute the logarithmic score (LS) for the binomial distribution.
+
+    This score is equivalent to the negative log likelihood of the binomial distribution
+
+    Parameters
+    ----------
+    observation:
+        The observed values.
+    n:
+        Size parameter of the forecast binomial distribution as an integer or array of integers.
+    prob:
+        Probability parameter of the forecast binomial distribution as a float or array of floats.
+    backend:
+        The name of the backend used for computations. Defaults to 'numba' if available, else 'numpy'.
+
+    Returns
+    -------
+    score:
+        The LS between Binomial(n, prob) and obs.
+
+    Examples
+    --------
+    >>> import scoringrules as sr
+    >>> sr.logs_binomial(4, 10, 0.5)
+    """
+    return logarithmic.binomial(observation, n, prob, backend=backend)
+
+
+def logs_exponential(
+    observation: "ArrayLike",
+    rate: "ArrayLike",
+    /,
+    *,
+    backend: "Backend" = None,
+) -> "ArrayLike":
+    r"""Compute the logarithmic score (LS) for the exponential distribution.
+
+    This score is equivalent to the negative log likelihood of the exponential distribution
+
+    Parameters
+    ----------
+    observation:
+        The observed values.
     rate:
         Rate parameter of the forecast exponential distribution.
->>>>>>> abb1526c
-
-    Returns
-    -------
-    score:
-<<<<<<< HEAD
-        The LS between Beta(a, b) and obs.
-=======
+    backend:
+        The name of the backend used for computations. Defaults to 'numba' if available, else 'numpy'.
+
+    Returns
+    -------
+    score:
         The LS between Exp(rate) and obs.
->>>>>>> abb1526c
-
-    Examples
-    --------
-    >>> import scoringrules as sr
-<<<<<<< HEAD
-    >>> sr.logs_beta(0.3, 0.7, 1.1)
-    """
-    return logarithmic.beta(observation, a, b, lower, upper, backend=backend)
+
+    Examples
+    --------
+    >>> import scoringrules as sr
+    >>> sr.logs_exponential(0.8, 3.0)
+    """
+    return logarithmic.exponential(observation, rate, backend=backend)
 
 
 def logs_exponential2(
@@ -117,36 +128,89 @@
     r"""Compute the logarithmic score (LS) for the exponential distribution with location and scale parameters.
 
     This score is equivalent to the negative log likelihood of the exponential distribution.
-=======
-    >>> sr.logs_exponential(0.8, 3.0)
-    """
-    return logarithmic.exponential(observation, rate, backend=backend)
-
-
-def logs_gamma(
-    observation: "ArrayLike",
-    shape: "ArrayLike",
-    /,
-    rate: "ArrayLike | None" = None,
-    *,
-    scale: "ArrayLike | None" = None,
-    backend: "Backend" = None,
-) -> "ArrayLike":
-    r"""Compute the logarithmic score (LS) for the gamma distribution.
-
-    This score is equivalent to the negative log likelihood of the gamma distribution
->>>>>>> abb1526c
-
-    Parameters
-    ----------
-    observation:
-        The observed values.
-<<<<<<< HEAD
+
+    Parameters
+    ----------
+    observation:
+        The observed values.
     location:
         Location parameter of the forecast exponential distribution.
     scale:
         Scale parameter of the forecast exponential distribution.
-=======
+    backend:
+        The name of the backend used for computations. Defaults to 'numba' if available, else 'numpy'.
+
+    Returns
+    -------
+    score:
+        The LS between obs and Exp2(location, scale).
+
+    Examples
+    --------
+    >>> import scoringrules as sr
+    >>> sr.logs_exponential2(0.2, 0.0, 1.0)
+    """
+    return logarithmic.exponential2(observation, location, scale, backend=backend)
+
+
+def logs_2pexponential(
+    observation: "ArrayLike",
+    scale1: "ArrayLike",
+    scale2: "ArrayLike",
+    location: "ArrayLike",
+    /,
+    *,
+    backend: "Backend" = None,
+) -> "ArrayLike":
+    r"""Compute the logarithmic score (LS) for the two-piece exponential distribution.
+
+    This score is equivalent to the negative log likelihood of the two-piece exponential distribution.
+
+    Parameters
+    ----------
+    observation:
+        The observed values.
+    scale1:
+        First scale parameter of the forecast two-piece exponential distribution.
+    scale2:
+        Second scale parameter of the forecast two-piece exponential distribution.
+    location:
+        Location parameter of the forecast two-piece exponential distribution.
+    backend:
+        The name of the backend used for computations. Defaults to 'numba' if available, else 'numpy'.
+
+    Returns
+    -------
+    score:
+        The LS between 2pExp(sigma1, sigma2, location) and obs.
+
+    Examples
+    --------
+    >>> import scoringrules as sr
+    >>> sr.logs_2pexponential(0.8, 3.0, 1.4, 0.0)
+    """
+    return logarithmic.twopexponential(
+        observation, scale1, scale2, location, backend=backend
+    )
+
+
+def logs_gamma(
+    observation: "ArrayLike",
+    shape: "ArrayLike",
+    /,
+    rate: "ArrayLike | None" = None,
+    *,
+    scale: "ArrayLike | None" = None,
+    backend: "Backend" = None,
+) -> "ArrayLike":
+    r"""Compute the logarithmic score (LS) for the gamma distribution.
+
+    This score is equivalent to the negative log likelihood of the gamma distribution
+
+    Parameters
+    ----------
+    observation:
+        The observed values.
     shape:
         Shape parameter of the forecast gamma distribution.
     rate:
@@ -203,34 +267,17 @@
         Number of failure states in the population.
     k:
         Number of draws, without replacement. Must be in 0, 1, ..., m + n.
->>>>>>> abb1526c
-    backend:
-        The name of the backend used for computations. Defaults to 'numba' if available, else 'numpy'.
-
-    Returns
-    -------
-    score:
-<<<<<<< HEAD
-        The LS between obs and Exp2(location, scale).
-=======
+    backend:
+        The name of the backend used for computations. Defaults to 'numba' if available, else 'numpy'.
+
+    Returns
+    -------
+    score:
         The LS between obs and Hypergeometric(m, n, k).
->>>>>>> abb1526c
-
-    Examples
-    --------
-    >>> import scoringrules as sr
-<<<<<<< HEAD
-    >>> sr.logs_exponential2(0.2, 0.0, 1.0)
-    """
-    return logarithmic.exponential2(observation, location, scale, backend=backend)
-
-
-def logs_2pexponential(
-    observation: "ArrayLike",
-    scale1: "ArrayLike",
-    scale2: "ArrayLike",
-    location: "ArrayLike",
-=======
+
+    Examples
+    --------
+    >>> import scoringrules as sr
     >>> sr.logs_hypergeometric(5, 7, 13, 12)
     """
     return logarithmic.hypergeometric(observation, m, n, k, backend=backend)
@@ -240,16 +287,10 @@
     observation: "ArrayLike",
     mu: "ArrayLike",
     sigma: "ArrayLike",
->>>>>>> abb1526c
-    /,
-    *,
-    backend: "Backend" = None,
-) -> "ArrayLike":
-<<<<<<< HEAD
-    r"""Compute the logarithmic score (LS) for the two-piece exponential distribution.
-
-    This score is equivalent to the negative log likelihood of the two-piece exponential distribution.
-=======
+    /,
+    *,
+    backend: "Backend" = None,
+) -> "ArrayLike":
     r"""Compute the logarithmic score (LS) for the logistic distribution.
 
     This score is equivalent to the negative log likelihood of the logistic distribution
@@ -285,27 +326,11 @@
     r"""Compute the logarithmic score (LS) for the log-logistic distribution.
 
     This score is equivalent to the negative log likelihood of the log-logistic distribution
->>>>>>> abb1526c
-
-    Parameters
-    ----------
-    observation:
-        The observed values.
-<<<<<<< HEAD
-    scale1:
-        First scale parameter of the forecast two-piece exponential distribution.
-    scale2:
-        Second scale parameter of the forecast two-piece exponential distribution.
-    location:
-        Location parameter of the forecast two-piece exponential distribution.
-    backend:
-        The name of the backend used for computations. Defaults to 'numba' if available, else 'numpy'.
-
-    Returns
-    -------
-    score:
-        The LS between 2pExp(sigma1, sigma2, location) and obs.
-=======
+
+    Parameters
+    ----------
+    observation:
+        The observed values.
     mulog:
         Location parameter of the log-logistic distribution.
     sigmalog:
@@ -313,7 +338,6 @@
     backend:
         The name of the backend used for computations. Defaults to 'numba' if available, else 'numpy'.
 
-
     Returns
     -------
     score:
@@ -350,22 +374,13 @@
     -------
     score:
         The LS between Lognormal(mu, sigma) and obs.
->>>>>>> abb1526c
-
-    Examples
-    --------
-    >>> import scoringrules as sr
-<<<<<<< HEAD
-    >>> sr.logs_2pexponential(0.8, 3.0, 1.4, 0.0)
-    """
-    return logarithmic.twopexponential(
-        observation, scale1, scale2, location, backend=backend
-    )
-=======
+
+    Examples
+    --------
+    >>> import scoringrules as sr
     >>> sr.logs_lognormal(0.0, 0.4, 0.1)
     """
     return logarithmic.lognormal(observation, mulog, sigmalog, backend=backend)
->>>>>>> abb1526c
 
 
 def logs_normal(
@@ -407,7 +422,6 @@
     )
 
 
-<<<<<<< HEAD
 def logs_2pnormal(
     observation: "ArrayLike",
     scale1: "ArrayLike",
@@ -433,7 +447,21 @@
         Location parameter of the forecast two-piece normal distribution.
     backend:
         The name of the backend used for computations. Defaults to 'numba' if available, else 'numpy'.
-=======
+
+    Returns
+    -------
+    score:
+        The LS between 2pNormal(scale1, scale2, location) and obs.
+    Examples
+    --------
+    >>> import scoringrules as sr
+    >>> sr.logs_2pnormal(0.0, 0.4, 2.0, 0.1)
+    """
+    return logarithmic.twopnormal(
+        observation, scale1, scale2, location, backend=backend
+    )
+
+
 def logs_poisson(
     observation: "ArrayLike",
     mean: "ArrayLike",
@@ -451,6 +479,8 @@
         The observed values.
     mean: ArrayLike
         Mean parameter of the forecast poisson distribution.
+    backend:
+        The name of the backend used for computations. Defaults to 'numba' if available, else 'numpy'.
 
     Returns
     -------
@@ -528,22 +558,10 @@
         Lower boundary of the truncated forecast distribution.
     upper: ArrayLike
         Upper boundary of the truncated forecast distribution.
->>>>>>> abb1526c
-
-    Returns
-    -------
-    score:
-<<<<<<< HEAD
-        The LS between 2pNormal(scale1, scale2, location) and obs.
-    Examples
-    --------
-    >>> import scoringrules as sr
-    >>> sr.logs_2pnormal(0.0, 0.4, 2.0, 0.1)
-    """
-    return logarithmic.twopnormal(
-        observation, scale1, scale2, location, backend=backend
-    )
-=======
+
+    Returns
+    -------
+    score:
         The LS between tLogistic(location, scale, lower, upper) and obs.
 
     Examples
@@ -674,5 +692,4 @@
     >>> import scoringrules as sr
     >>> sr.logs_uniform(0.4, 0.0, 1.0)
     """
-    return logarithmic.uniform(observation, min, max, backend=backend)
->>>>>>> abb1526c
+    return logarithmic.uniform(observation, min, max, backend=backend)