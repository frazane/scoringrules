--- conflicted
+++ resolved
@@ -6,41 +6,21 @@
     from scoringrules.core.typing import Array, ArrayLike, Backend
 
 
-<<<<<<< HEAD
-def logs_laplace(
-    observation: "ArrayLike",
-    location: "ArrayLike" = 0.0,
-    scale: "ArrayLike" = 1.0,
-=======
 def logs_binomial(
     observation: "ArrayLike",
     n: "ArrayLike",
     prob: "ArrayLike",
->>>>>>> 1677c087
-    /,
-    *,
-    backend: "Backend" = None,
-) -> "ArrayLike":
-<<<<<<< HEAD
-    r"""Compute the logarithmic score (LS) for the Laplace distribution.
-
-    This score is equivalent to the negative log likelihood of the Laplace distribution
-=======
+    /,
+    *,
+    backend: "Backend" = None,
+) -> "ArrayLike":
     r"""Compute the logarithmic score (LS) for the binomial distribution.
 
     This score is equivalent to the negative log likelihood of the binomial distribution
->>>>>>> 1677c087
-
-    Parameters
-    ----------
-    observation:
-<<<<<<< HEAD
-        Observed values.
-    location:
-        Location parameter of the forecast laplace distribution.
-    scale:
-        Scale parameter of the forecast laplace distribution.
-=======
+
+    Parameters
+    ----------
+    observation:
         The observed values as an integer or array of integers.
     n:
         Size parameter of the forecast binomial distribution as an integer or array of integers.
@@ -50,7 +30,6 @@
     Returns
     -------
     score:
-        The LS between tLogistic(location, scale, lower, upper) and obs.
         The LS between Binomial(n, prob) and obs.
 
     Examples
@@ -115,30 +94,10 @@
         Rate parameter of the forecast gamma distribution.
     scale:
         Scale parameter of the forecast gamma distribution, where `scale = 1 / rate`.
->>>>>>> 1677c087
-
-    Returns
-    -------
-    score:
-<<<<<<< HEAD
-        The LS between obs and Laplace(location, scale).
-
-    >>> sr.logs_laplace(0.3, 0.1, 0.2)
-    """
-    return logarithmic.laplace(observation, location, scale, backend=backend)
-
-
-def logs_loglaplace(
-    observation: "ArrayLike",
-    locationlog: "ArrayLike",
-    scalelog: "ArrayLike",
-    *,
-    backend: "Backend" = None,
-) -> "ArrayLike":
-    r"""Compute the logarithmic score (LS) for the log-Laplace distribution.
-
-    This score is equivalent to the negative log likelihood of the log-Laplace distribution
-=======
+
+    Returns
+    -------
+    score:
         The LS between obs and Gamma(shape, rate).
 
     Examples
@@ -174,18 +133,10 @@
     r"""Compute the logarithmic score (LS) for the hypergeometric distribution.
 
     This score is equivalent to the negative log likelihood of the hypergeometric distribution
->>>>>>> 1677c087
-
-    Parameters
-    ----------
-    observation:
-<<<<<<< HEAD
-        Observed values.
-    locationlog:
-        Location parameter of the forecast log-laplace distribution.
-    scalelog:
-        Scale parameter of the forecast log-laplace distribution.
-=======
+
+    Parameters
+    ----------
+    observation:
         The observed values.
     m:
         Number of success states in the population.
@@ -209,6 +160,67 @@
     return logarithmic.hypergeometric(observation, m, n, k, backend=backend)
 
 
+def logs_laplace(
+    observation: "ArrayLike",
+    location: "ArrayLike" = 0.0,
+    scale: "ArrayLike" = 1.0,
+    /,
+    *,
+    backend: "Backend" = None,
+) -> "ArrayLike":
+    r"""Compute the logarithmic score (LS) for the Laplace distribution.
+
+    This score is equivalent to the negative log likelihood of the Laplace distribution
+
+
+    Parameters
+    ----------
+    observation:
+        Observed values.
+    location:
+        Location parameter of the forecast laplace distribution.
+    scale:
+        Scale parameter of the forecast laplace distribution.
+        The LS between obs and Laplace(location, scale).
+
+    >>> sr.logs_laplace(0.3, 0.1, 0.2)
+    """
+    return logarithmic.laplace(observation, location, scale, backend=backend)
+
+
+def logs_loglaplace(
+    observation: "ArrayLike",
+    locationlog: "ArrayLike",
+    scalelog: "ArrayLike",
+    *,
+    backend: "Backend" = None,
+) -> "ArrayLike":
+    r"""Compute the logarithmic score (LS) for the log-Laplace distribution.
+
+    This score is equivalent to the negative log likelihood of the log-Laplace distribution
+
+    Parameters
+    ----------
+    observation:
+        Observed values.
+    locationlog:
+        Location parameter of the forecast log-laplace distribution.
+    scalelog:
+        Scale parameter of the forecast log-laplace distribution.
+
+    Returns
+    -------
+    score:
+        The LS between obs and Loglaplace(locationlog, scalelog).
+
+    Examples
+    --------
+    >>> import scoringrules as sr
+    >>> sr.logs_loglaplace(3.0, 0.1, 0.9)
+    """
+    return logarithmic.loglaplace(observation, locationlog, scalelog, backend=backend)
+
+
 def logs_logistic(
     observation: "ArrayLike",
     mu: "ArrayLike",
@@ -296,29 +308,18 @@
         Mean of the normal underlying distribution.
     sigmalog:
         Standard deviation of the underlying normal distribution.
->>>>>>> 1677c087
-
-    Returns
-    -------
-    score:
-<<<<<<< HEAD
-        The LS between obs and Loglaplace(locationlog, scalelog).
-=======
+
+    Returns
+    -------
+    score:
         The LS between Lognormal(mu, sigma) and obs.
->>>>>>> 1677c087
-
-    Examples
-    --------
-    >>> import scoringrules as sr
-<<<<<<< HEAD
-    >>> sr.logs_loglaplace(3.0, 0.1, 0.9)
-    """
-    return logarithmic.loglaplace(observation, locationlog, scalelog, backend=backend)
-=======
+
+    Examples
+    --------
+    >>> import scoringrules as sr
     >>> sr.logs_lognormal(0.0, 0.4, 0.1)
     """
     return logarithmic.lognormal(observation, mulog, sigmalog, backend=backend)
->>>>>>> 1677c087
 
 
 def logs_normal(
