--- conflicted
+++ resolved
@@ -6,31 +6,6 @@
     from scoringrules.core.typing import Array, ArrayLike, Backend
 
 
-<<<<<<< HEAD
-def logs_negbinom(
-    observation: "ArrayLike",
-    n: "ArrayLike",
-    /,
-    prob: "ArrayLike | None" = None,
-    *,
-    mu: "ArrayLike | None" = None,
-    backend: "Backend" = None,
-) -> "ArrayLike":
-    r"""Compute the logarithmic score (LS) for the negative binomial distribution.
-
-    This score is equivalent to the negative log likelihood of the negative binomial distribution.
-
-    Parameters
-    ----------
-    observation: ArrayLike
-        The observed values.
-    n: ArrayLike
-        Size parameter of the forecast negative binomial distribution.
-    prob: ArrayLike
-        Probability parameter of the forecast negative binomial distribution.
-    mu: ArrayLike
-        Mean of the forecast negative binomial distribution.
-=======
 def logs_beta(
     observation: "ArrayLike",
     a: "ArrayLike",
@@ -164,23 +139,15 @@
         Scale parameter of the forecast exponential distribution.
     backend:
         The name of the backend used for computations. Defaults to 'numba' if available, else 'numpy'.
->>>>>>> 9a997cfd
-
-    Returns
-    -------
-    score:
-<<<<<<< HEAD
-        The LS between NegBinomial(n, prob) and obs.
-=======
+
+    Returns
+    -------
+    score:
         The LS between obs and Exp2(location, scale).
->>>>>>> 9a997cfd
-
-    Examples
-    --------
-    >>> import scoringrules as sr
-<<<<<<< HEAD
-    >>> sr.logs_negbinom(2, 5, 0.5)
-=======
+
+    Examples
+    --------
+    >>> import scoringrules as sr
     >>> sr.logs_exponential2(0.2, 0.0, 1.0)
     """
     return logarithmic.exponential2(observation, location, scale, backend=backend)
@@ -260,24 +227,10 @@
     --------
     >>> import scoringrules as sr
     >>> sr.logs_gamma(0.2, 1.1, 0.1)
->>>>>>> 9a997cfd
 
     Raises
     ------
     ValueError
-<<<<<<< HEAD
-        If both `prob` and `mu` are provided, or if neither is provided.
-    """
-    if (prob is None and mu is None) or (prob is not None and mu is not None):
-        raise ValueError(
-            "Either `prob` or `mu` must be provided, but not both or neither."
-        )
-
-    if prob is None:
-        prob = n / (n + mu)
-
-    return logarithmic.negbinom(observation, n, prob, backend=backend)
-=======
         If both `rate` and `scale` are provided, or if neither is provided.
     """
     if (scale is None and rate is None) or (scale is not None and rate is not None):
@@ -489,7 +442,56 @@
     >>> sr.logs_lognormal(0.0, 0.4, 0.1)
     """
     return logarithmic.lognormal(observation, mulog, sigmalog, backend=backend)
->>>>>>> 9a997cfd
+
+
+def logs_negbinom(
+    observation: "ArrayLike",
+    n: "ArrayLike",
+    /,
+    prob: "ArrayLike | None" = None,
+    *,
+    mu: "ArrayLike | None" = None,
+    backend: "Backend" = None,
+) -> "ArrayLike":
+    r"""Compute the logarithmic score (LS) for the negative binomial distribution.
+
+    This score is equivalent to the negative log likelihood of the negative binomial distribution.
+
+    Parameters
+    ----------
+    observation: ArrayLike
+        The observed values.
+    n: ArrayLike
+        Size parameter of the forecast negative binomial distribution.
+    prob: ArrayLike
+        Probability parameter of the forecast negative binomial distribution.
+    mu: ArrayLike
+        Mean of the forecast negative binomial distribution.
+
+    Returns
+    -------
+    score:
+        The LS between NegBinomial(n, prob) and obs.
+
+    Examples
+    --------
+    >>> import scoringrules as sr
+    >>> sr.logs_negbinom(2, 5, 0.5)
+
+    Raises
+    ------
+    ValueError
+        If both `prob` and `mu` are provided, or if neither is provided.
+    """
+    if (prob is None and mu is None) or (prob is not None and mu is not None):
+        raise ValueError(
+            "Either `prob` or `mu` must be provided, but not both or neither."
+        )
+
+    if prob is None:
+        prob = n / (n + mu)
+
+    return logarithmic.negbinom(observation, n, prob, backend=backend)
 
 
 def logs_normal(
