--- conflicted
+++ resolved
@@ -6,7 +6,369 @@
     from scoringrules.core.typing import Array, ArrayLike, Backend
 
 
-<<<<<<< HEAD
+def logs_binomial(
+    observation: "ArrayLike",
+    n: "ArrayLike",
+    prob: "ArrayLike",
+    /,
+    *,
+    backend: "Backend" = None,
+) -> "ArrayLike":
+    r"""Compute the logarithmic score (LS) for the binomial distribution.
+
+    This score is equivalent to the negative log likelihood of the binomial distribution
+
+    Parameters
+    ----------
+    observation:
+        The observed values as an integer or array of integers.
+    n:
+        Size parameter of the forecast binomial distribution as an integer or array of integers.
+    prob:
+        Probability parameter of the forecast binomial distribution as a float or array of floats.
+
+    Returns
+    -------
+    score:
+        The LS between tLogistic(location, scale, lower, upper) and obs.
+        The LS between Binomial(n, prob) and obs.
+
+    Examples
+    --------
+    >>> import scoringrules as sr
+    >>> sr.logs_binomial(4, 10, 0.5)
+    """
+    return logarithmic.binomial(observation, n, prob, backend=backend)
+
+
+def logs_exponential(
+    observation: "ArrayLike",
+    rate: "ArrayLike",
+    /,
+    *,
+    backend: "Backend" = None,
+) -> "ArrayLike":
+    r"""Compute the logarithmic score (LS) for the exponential distribution.
+
+    This score is equivalent to the negative log likelihood of the exponential distribution
+
+    Parameters
+    ----------
+    observation:
+        The observed values.
+    rate:
+        Rate parameter of the forecast exponential distribution.
+
+    Returns
+    -------
+    score:
+        The LS between Exp(rate) and obs.
+
+    Examples
+    --------
+    >>> import scoringrules as sr
+    >>> sr.logs_exponential(0.8, 3.0)
+    """
+    return logarithmic.exponential(observation, rate, backend=backend)
+
+
+def logs_gamma(
+    observation: "ArrayLike",
+    shape: "ArrayLike",
+    /,
+    rate: "ArrayLike | None" = None,
+    *,
+    scale: "ArrayLike | None" = None,
+    backend: "Backend" = None,
+) -> "ArrayLike":
+    r"""Compute the logarithmic score (LS) for the gamma distribution.
+
+    This score is equivalent to the negative log likelihood of the gamma distribution
+
+    Parameters
+    ----------
+    observation:
+        The observed values.
+    shape:
+        Shape parameter of the forecast gamma distribution.
+    rate:
+        Rate parameter of the forecast gamma distribution.
+    scale:
+        Scale parameter of the forecast gamma distribution, where `scale = 1 / rate`.
+
+    Returns
+    -------
+    score:
+        The LS between obs and Gamma(shape, rate).
+
+    Examples
+    --------
+    >>> import scoringrules as sr
+    >>> sr.logs_gamma(0.2, 1.1, 0.1)
+
+    Raises
+    ------
+    ValueError
+        If both `rate` and `scale` are provided, or if neither is provided.
+    """
+    if (scale is None and rate is None) or (scale is not None and rate is not None):
+        raise ValueError(
+            "Either `rate` or `scale` must be provided, but not both or neither."
+        )
+
+    if rate is None:
+        rate = 1.0 / scale
+
+    return logarithmic.gamma(observation, shape, rate, backend=backend)
+
+
+def logs_hypergeometric(
+    observation: "ArrayLike",
+    m: "ArrayLike",
+    n: "ArrayLike",
+    k: "ArrayLike",
+    /,
+    *,
+    backend: "Backend" = None,
+) -> "ArrayLike":
+    r"""Compute the logarithmic score (LS) for the hypergeometric distribution.
+
+    This score is equivalent to the negative log likelihood of the hypergeometric distribution
+
+    Parameters
+    ----------
+    observation:
+        The observed values.
+    m:
+        Number of success states in the population.
+    n:
+        Number of failure states in the population.
+    k:
+        Number of draws, without replacement. Must be in 0, 1, ..., m + n.
+    backend:
+        The name of the backend used for computations. Defaults to 'numba' if available, else 'numpy'.
+
+    Returns
+    -------
+    score:
+        The LS between obs and Hypergeometric(m, n, k).
+
+    Examples
+    --------
+    >>> import scoringrules as sr
+    >>> sr.logs_hypergeometric(5, 7, 13, 12)
+    """
+    return logarithmic.hypergeometric(observation, m, n, k, backend=backend)
+
+
+def logs_logistic(
+    observation: "ArrayLike",
+    mu: "ArrayLike",
+    sigma: "ArrayLike",
+    /,
+    *,
+    backend: "Backend" = None,
+) -> "ArrayLike":
+    r"""Compute the logarithmic score (LS) for the logistic distribution.
+
+    This score is equivalent to the negative log likelihood of the logistic distribution
+
+    Parameters
+    ----------
+    observations: ArrayLike
+        Observed values.
+    mu: ArrayLike
+        Location parameter of the forecast logistic distribution.
+    sigma: ArrayLike
+        Scale parameter of the forecast logistic distribution.
+
+    Returns
+    -------
+    score:
+        The LS for the Logistic(mu, sigma) forecasts given the observations.
+
+    Examples
+    --------
+    >>> import scoringrules as sr
+    >>> sr.logs_logistic(0.0, 0.4, 0.1)
+    """
+    return logarithmic.logistic(observation, mu, sigma, backend=backend)
+
+
+def logs_loglogistic(
+    observation: "ArrayLike",
+    mulog: "ArrayLike",
+    sigmalog: "ArrayLike",
+    backend: "Backend" = None,
+) -> "ArrayLike":
+    r"""Compute the logarithmic score (LS) for the log-logistic distribution.
+
+    This score is equivalent to the negative log likelihood of the log-logistic distribution
+
+    Parameters
+    ----------
+    observation:
+        The observed values.
+    mulog:
+        Location parameter of the log-logistic distribution.
+    sigmalog:
+        Scale parameter of the log-logistic distribution.
+    backend:
+        The name of the backend used for computations. Defaults to 'numba' if available, else 'numpy'.
+
+
+    Returns
+    -------
+    score:
+        The LS between obs and Loglogis(mulog, sigmalog).
+
+    Examples
+    --------
+    >>> import scoringrules as sr
+    >>> sr.logs_loglogistic(3.0, 0.1, 0.9)
+    """
+    return logarithmic.loglogistic(observation, mulog, sigmalog, backend=backend)
+
+
+def logs_lognormal(
+    observation: "ArrayLike",
+    mulog: "ArrayLike",
+    sigmalog: "ArrayLike",
+    backend: "Backend" = None,
+) -> "ArrayLike":
+    r"""Compute the logarithmic score (LS) for the log-normal distribution.
+
+    This score is equivalent to the negative log likelihood of the log-normal distribution
+
+    Parameters
+    ----------
+    observation:
+        The observed values.
+    mulog:
+        Mean of the normal underlying distribution.
+    sigmalog:
+        Standard deviation of the underlying normal distribution.
+
+    Returns
+    -------
+    score:
+        The LS between Lognormal(mu, sigma) and obs.
+
+    Examples
+    --------
+    >>> import scoringrules as sr
+    >>> sr.logs_lognormal(0.0, 0.4, 0.1)
+    """
+    return logarithmic.lognormal(observation, mulog, sigmalog, backend=backend)
+
+
+def logs_normal(
+    observation: "ArrayLike",
+    mu: "ArrayLike",
+    sigma: "ArrayLike",
+    /,
+    *,
+    negative: bool = True,
+    backend: "Backend" = None,
+) -> "Array":
+    r"""Compute the logarithmic score (LS) for the normal distribution.
+
+    This score is equivalent to the (negative) log likelihood (if `negative = True`)
+
+    Parameters
+    ----------
+    observation: ArrayLike
+        The observed values.
+    mu: ArrayLike
+        Mean of the forecast normal distribution.
+    sigma: ArrayLike
+        Standard deviation of the forecast normal distribution.
+    backend: str, optional
+        The backend used for computations.
+
+    Returns
+    -------
+    score:
+        The LS between Normal(mu, sigma) and obs.
+
+    Examples
+    --------
+    >>> import scoringrules as sr
+    >>> sr.logs_normal(0.0, 0.4, 0.1)
+    """
+    return logarithmic.normal(
+        observation, mu, sigma, negative=negative, backend=backend
+    )
+
+
+def logs_poisson(
+    observation: "ArrayLike",
+    mean: "ArrayLike",
+    /,
+    *,
+    backend: "Backend" = None,
+) -> "ArrayLike":
+    r"""Compute the logarithmic score (LS) for the Poisson distribution.
+
+    This score is equivalent to the negative log likelihood of the Poisson distribution.
+
+    Parameters
+    ----------
+    observation: ArrayLike
+        The observed values.
+    mean: ArrayLike
+        Mean parameter of the forecast poisson distribution.
+
+    Returns
+    -------
+    score:
+        The LS between Pois(mean) and obs.
+
+    Examples
+    --------
+    >>> import scoringrules as sr
+    >>> sr.logs_poisson(1, 2)
+    """
+    return logarithmic.poisson(observation, mean, backend=backend)
+
+
+def logs_t(
+    observation: "ArrayLike",
+    df: "ArrayLike",
+    /,
+    location: "ArrayLike" = 0.0,
+    scale: "ArrayLike" = 1.0,
+    *,
+    backend: "Backend" = None,
+) -> "ArrayLike":
+    r"""Compute the logarithmic score (LS) for the Student's t distribution.
+
+    This score is equivalent to the negative log likelihood of the t distribution.
+
+    Parameters
+    ----------
+    observation: ArrayLike
+        The observed values.
+    df: ArrayLike
+        Degrees of freedom parameter of the forecast t distribution.
+    location: ArrayLike
+        Location parameter of the forecast t distribution.
+    sigma: ArrayLike
+        Scale parameter of the forecast t distribution.
+
+    Returns
+    -------
+    score:
+        The LS between t(df, location, scale) and obs.
+
+    Examples
+    --------
+    >>> import scoringrules as sr
+    >>> sr.logs_t(0.0, 0.1, 0.4, 0.1)
+    """
+    return logarithmic.t(observation, df, location, scale, backend=backend)
+
+
 def logs_tlogistic(
     observation: "ArrayLike",
     location: "ArrayLike",
@@ -33,73 +395,15 @@
         Lower boundary of the truncated forecast distribution.
     upper: ArrayLike
         Upper boundary of the truncated forecast distribution.
-=======
-def logs_binomial(
-    observation: "ArrayLike",
-    n: "ArrayLike",
-    prob: "ArrayLike",
-    /,
-    *,
-    backend: "Backend" = None,
-) -> "ArrayLike":
-    r"""Compute the logarithmic score (LS) for the binomial distribution.
-
-    This score is equivalent to the negative log likelihood of the binomial distribution
-
-    Parameters
-    ----------
-    observation:
-        The observed values as an integer or array of integers.
-    n:
-        Size parameter of the forecast binomial distribution as an integer or array of integers.
-    prob:
-        Probability parameter of the forecast binomial distribution as a float or array of floats.
-
-    Returns
-    -------
-    score:
-        The LS between Binomial(n, prob) and obs.
-
-    Examples
-    --------
-    >>> import scoringrules as sr
-    >>> sr.logs_binomial(4, 10, 0.5)
-    """
-    return logarithmic.binomial(observation, n, prob, backend=backend)
-
-
-def logs_exponential(
-    observation: "ArrayLike",
-    rate: "ArrayLike",
-    /,
-    *,
-    backend: "Backend" = None,
-) -> "ArrayLike":
-    r"""Compute the logarithmic score (LS) for the exponential distribution.
-
-    This score is equivalent to the negative log likelihood of the exponential distribution
-
-    Parameters
-    ----------
-    observation:
-        The observed values.
-    rate:
-        Rate parameter of the forecast exponential distribution.
->>>>>>> cfe1ec94
-
-    Returns
-    -------
-    score:
-<<<<<<< HEAD
+
+    Returns
+    -------
+    score:
         The LS between tLogistic(location, scale, lower, upper) and obs.
-=======
-        The LS between Exp(rate) and obs.
->>>>>>> cfe1ec94
-
-    Examples
-    --------
-    >>> import scoringrules as sr
-<<<<<<< HEAD
+
+    Examples
+    --------
+    >>> import scoringrules as sr
     >>> sr.logs_tlogistic(0.0, 0.1, 0.4, -1.0, 1.0)
     """
     return logarithmic.tlogistic(
@@ -133,50 +437,15 @@
         Lower boundary of the truncated forecast distribution.
     upper: ArrayLike
         Upper boundary of the truncated forecast distribution.
-=======
-    >>> sr.logs_exponential(0.8, 3.0)
-    """
-    return logarithmic.exponential(observation, rate, backend=backend)
-
-
-def logs_gamma(
-    observation: "ArrayLike",
-    shape: "ArrayLike",
-    /,
-    rate: "ArrayLike | None" = None,
-    *,
-    scale: "ArrayLike | None" = None,
-    backend: "Backend" = None,
-) -> "ArrayLike":
-    r"""Compute the logarithmic score (LS) for the gamma distribution.
-
-    This score is equivalent to the negative log likelihood of the gamma distribution
-
-    Parameters
-    ----------
-    observation:
-        The observed values.
-    shape:
-        Shape parameter of the forecast gamma distribution.
-    rate:
-        Rate parameter of the forecast gamma distribution.
-    scale:
-        Scale parameter of the forecast gamma distribution, where `scale = 1 / rate`.
->>>>>>> cfe1ec94
-
-    Returns
-    -------
-    score:
-<<<<<<< HEAD
+
+    Returns
+    -------
+    score:
         The LS between tNormal(location, scale, lower, upper) and obs.
-=======
-        The LS between obs and Gamma(shape, rate).
->>>>>>> cfe1ec94
-
-    Examples
-    --------
-    >>> import scoringrules as sr
-<<<<<<< HEAD
+
+    Examples
+    --------
+    >>> import scoringrules as sr
     >>> sr.logs_tnormal(0.0, 0.1, 0.4, -1.0, 1.0)
     """
     return logarithmic.tnormal(
@@ -216,281 +485,17 @@
 
     Returns
     -------
-    scpre:
+    score:
         The LS between tt(df, location, scale, lower, upper) and obs.
-=======
-    >>> sr.logs_gamma(0.2, 1.1, 0.1)
-
-    Raises
-    ------
-    ValueError
-        If both `rate` and `scale` are provided, or if neither is provided.
-    """
-    if (scale is None and rate is None) or (scale is not None and rate is not None):
-        raise ValueError(
-            "Either `rate` or `scale` must be provided, but not both or neither."
-        )
-
-    if rate is None:
-        rate = 1.0 / scale
-
-    return logarithmic.gamma(observation, shape, rate, backend=backend)
-
-
-def logs_hypergeometric(
-    observation: "ArrayLike",
-    m: "ArrayLike",
-    n: "ArrayLike",
-    k: "ArrayLike",
-    /,
-    *,
-    backend: "Backend" = None,
-) -> "ArrayLike":
-    r"""Compute the logarithmic score (LS) for the hypergeometric distribution.
-
-    This score is equivalent to the negative log likelihood of the hypergeometric distribution
-
-    Parameters
-    ----------
-    observation:
-        The observed values.
-    m:
-        Number of success states in the population.
-    n:
-        Number of failure states in the population.
-    k:
-        Number of draws, without replacement. Must be in 0, 1, ..., m + n.
-    backend:
-        The name of the backend used for computations. Defaults to 'numba' if available, else 'numpy'.
-
-    Returns
-    -------
-    score:
-        The LS between obs and Hypergeometric(m, n, k).
-
-    Examples
-    --------
-    >>> import scoringrules as sr
-    >>> sr.logs_hypergeometric(5, 7, 13, 12)
-    """
-    return logarithmic.hypergeometric(observation, m, n, k, backend=backend)
-
-
-def logs_logistic(
-    observation: "ArrayLike",
-    mu: "ArrayLike",
-    sigma: "ArrayLike",
-    /,
-    *,
-    backend: "Backend" = None,
-) -> "ArrayLike":
-    r"""Compute the logarithmic score (LS) for the logistic distribution.
-
-    This score is equivalent to the negative log likelihood of the logistic distribution
-
-    Parameters
-    ----------
-    observations: ArrayLike
-        Observed values.
-    mu: ArrayLike
-        Location parameter of the forecast logistic distribution.
-    sigma: ArrayLike
-        Scale parameter of the forecast logistic distribution.
-
-    Returns
-    -------
-    score:
-        The LS for the Logistic(mu, sigma) forecasts given the observations.
-
-    Examples
-    --------
-    >>> import scoringrules as sr
-    >>> sr.logs_logistic(0.0, 0.4, 0.1)
-    """
-    return logarithmic.logistic(observation, mu, sigma, backend=backend)
-
-
-def logs_loglogistic(
-    observation: "ArrayLike",
-    mulog: "ArrayLike",
-    sigmalog: "ArrayLike",
-    backend: "Backend" = None,
-) -> "ArrayLike":
-    r"""Compute the logarithmic score (LS) for the log-logistic distribution.
-
-    This score is equivalent to the negative log likelihood of the log-logistic distribution
-
-    Parameters
-    ----------
-    observation:
-        The observed values.
-    mulog:
-        Location parameter of the log-logistic distribution.
-    sigmalog:
-        Scale parameter of the log-logistic distribution.
-    backend:
-        The name of the backend used for computations. Defaults to 'numba' if available, else 'numpy'.
-
-
-    Returns
-    -------
-    score:
-        The LS between obs and Loglogis(mulog, sigmalog).
-
-    Examples
-    --------
-    >>> import scoringrules as sr
-    >>> sr.logs_loglogistic(3.0, 0.1, 0.9)
-    """
-    return logarithmic.loglogistic(observation, mulog, sigmalog, backend=backend)
-
-
-def logs_lognormal(
-    observation: "ArrayLike",
-    mulog: "ArrayLike",
-    sigmalog: "ArrayLike",
-    backend: "Backend" = None,
-) -> "ArrayLike":
-    r"""Compute the logarithmic score (LS) for the log-normal distribution.
-
-    This score is equivalent to the negative log likelihood of the log-normal distribution
-
-    Parameters
-    ----------
-    observation:
-        The observed values.
-    mulog:
-        Mean of the normal underlying distribution.
-    sigmalog:
-        Standard deviation of the underlying normal distribution.
-
-    Returns
-    -------
-    score:
-        The LS between Lognormal(mu, sigma) and obs.
->>>>>>> cfe1ec94
-
-    Examples
-    --------
-    >>> import scoringrules as sr
-<<<<<<< HEAD
+
+    Examples
+    --------
+    >>> import scoringrules as sr
     >>> sr.logs_tt(0.0, 2.0, 0.1, 0.4, -1.0, 1.0)
     """
     return logarithmic.tt(
         observation, df, location, scale, lower, upper, backend=backend
     )
-=======
-    >>> sr.logs_lognormal(0.0, 0.4, 0.1)
-    """
-    return logarithmic.lognormal(observation, mulog, sigmalog, backend=backend)
->>>>>>> cfe1ec94
-
-
-def logs_normal(
-    observation: "ArrayLike",
-    mu: "ArrayLike",
-    sigma: "ArrayLike",
-    /,
-    *,
-    negative: bool = True,
-    backend: "Backend" = None,
-) -> "Array":
-    r"""Compute the logarithmic score (LS) for the normal distribution.
-
-    This score is equivalent to the (negative) log likelihood (if `negative = True`)
-
-    Parameters
-    ----------
-    observation: ArrayLike
-        The observed values.
-    mu: ArrayLike
-        Mean of the forecast normal distribution.
-    sigma: ArrayLike
-        Standard deviation of the forecast normal distribution.
-    backend: str, optional
-        The backend used for computations.
-
-    Returns
-    -------
-    score:
-        The LS between Normal(mu, sigma) and obs.
-
-    Examples
-    --------
-    >>> import scoringrules as sr
-    >>> sr.logs_normal(0.0, 0.4, 0.1)
-    """
-    return logarithmic.normal(
-        observation, mu, sigma, negative=negative, backend=backend
-    )
-
-
-def logs_poisson(
-    observation: "ArrayLike",
-    mean: "ArrayLike",
-    /,
-    *,
-    backend: "Backend" = None,
-) -> "ArrayLike":
-    r"""Compute the logarithmic score (LS) for the Poisson distribution.
-
-    This score is equivalent to the negative log likelihood of the Poisson distribution.
-
-    Parameters
-    ----------
-    observation: ArrayLike
-        The observed values.
-    mean: ArrayLike
-        Mean parameter of the forecast poisson distribution.
-
-    Returns
-    -------
-    score:
-        The LS between Pois(mean) and obs.
-
-    Examples
-    --------
-    >>> import scoringrules as sr
-    >>> sr.logs_poisson(1, 2)
-    """
-    return logarithmic.poisson(observation, mean, backend=backend)
-
-
-def logs_t(
-    observation: "ArrayLike",
-    df: "ArrayLike",
-    /,
-    location: "ArrayLike" = 0.0,
-    scale: "ArrayLike" = 1.0,
-    *,
-    backend: "Backend" = None,
-) -> "ArrayLike":
-    r"""Compute the logarithmic score (LS) for the Student's t distribution.
-
-    This score is equivalent to the negative log likelihood of the t distribution.
-
-    Parameters
-    ----------
-    observation: ArrayLike
-        The observed values.
-    df: ArrayLike
-        Degrees of freedom parameter of the forecast t distribution.
-    location: ArrayLike
-        Location parameter of the forecast t distribution.
-    sigma: ArrayLike
-        Scale parameter of the forecast t distribution.
-
-    Returns
-    -------
-    score:
-        The LS between t(df, location, scale) and obs.
-
-    Examples
-    --------
-    >>> import scoringrules as sr
-    >>> sr.logs_t(0.0, 0.1, 0.4, 0.1)
-    """
-    return logarithmic.t(observation, df, location, scale, backend=backend)
 
 
 def logs_uniform(
