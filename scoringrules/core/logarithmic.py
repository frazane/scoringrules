--- conflicted
+++ resolved
@@ -2,30 +2,92 @@
 
 from scoringrules.backend import backends
 from scoringrules.core.stats import (
-<<<<<<< HEAD
-    _logis_pdf,
-    _logis_cdf,
-    _norm_pdf,
-    _norm_cdf,
-    _t_pdf,
-    _t_cdf,
-=======
     _binom_pdf,
     _exp_pdf,
     _gamma_pdf,
     _hypergeo_pdf,
     _logis_pdf,
+    _logis_cdf,
     _norm_pdf,
+    _norm_cdf,
     _pois_pdf,
     _t_pdf,
->>>>>>> cfe1ec94
+    _t_cdf,
 )
 
 if tp.TYPE_CHECKING:
     from scoringrules.core.typing import Array, ArrayLike, Backend
 
 
-<<<<<<< HEAD
+def binomial(
+    obs: "ArrayLike",
+    n: "ArrayLike",
+    prob: "ArrayLike",
+    backend: "Backend" = None,
+) -> "Array":
+    """Compute the logarithmic score for the binomial distribution."""
+    B = backends.active if backend is None else backends[backend]
+    obs, n, prob = map(B.asarray, (obs, n, prob))
+    zind = obs < 0.0
+    obs = B.where(zind, B.nan, obs)
+    prob = _binom_pdf(obs, n, prob, backend=backend)
+    s = B.where(zind, float("inf"), -B.log(prob))
+    return s
+
+
+def exponential(
+    obs: "ArrayLike", rate: "ArrayLike", backend: "Backend" = None
+) -> "Array":
+    """Compute the logarithmic score for the exponential distribution."""
+    B = backends.active if backend is None else backends[backend]
+    rate, obs = map(B.asarray, (rate, obs))
+    zind = obs < 0.0
+    obs = B.where(zind, B.nan, obs)
+    prob = _exp_pdf(obs, rate, backend=backend)
+    s = B.where(zind, float("inf"), -B.log(prob))
+    return s
+
+
+def gamma(
+    obs: "ArrayLike", shape: "ArrayLike", rate: "ArrayLike", backend: "Backend" = None
+) -> "Array":
+    """Compute the logarithmic score for the gamma distribution."""
+    B = backends.active if backend is None else backends[backend]
+    obs, shape, rate = map(B.asarray, (obs, shape, rate))
+    prob = _gamma_pdf(obs, shape, rate, backend=backend)
+    return -B.log(prob)
+
+
+def hypergeometric(
+    obs: "ArrayLike",
+    m: "ArrayLike",
+    n: "ArrayLike",
+    k: "ArrayLike",
+    backend: "Backend" = None,
+) -> "Array":
+    """Compute the logarithmic score for the hypergeometric distribution."""
+    B = backends.active if backend is None else backends[backend]
+    obs, m, n, k = map(B.asarray, (obs, m, n, k))
+    M = m + n
+    N = k
+    prob = _hypergeo_pdf(obs, M, m, N, backend=backend)
+    return -B.log(prob)
+
+
+def logistic(
+    obs: "ArrayLike",
+    mu: "ArrayLike",
+    sigma: "ArrayLike",
+    backend: "Backend" = None,
+) -> "Array":
+    """Compute the logarithmic score for the logistic distribution."""
+    B = backends.active if backend is None else backends[backend]
+    mu, sigma, obs = map(B.asarray, (mu, sigma, obs))
+    ω = (obs - mu) / sigma
+    prob = _logis_pdf(ω, backend=backend) / sigma
+    return -B.log(prob)
+
+
 def tlogistic(
     obs: "ArrayLike",
     location: "ArrayLike",
@@ -50,6 +112,84 @@
     return s
 
 
+def loglogistic(
+    obs: "ArrayLike",
+    mulog: "ArrayLike",
+    sigmalog: "ArrayLike",
+    backend: "Backend" = None,
+) -> "Array":
+    """Compute the logarithmic score for the log-logistic distribution."""
+    B = backends.active if backend is None else backends[backend]
+    mulog, sigmalog, obs = map(B.asarray, (mulog, sigmalog, obs))
+    zind = obs <= 0.0
+    obs = B.where(zind, B.nan, obs)
+    ω = (B.log(obs) - mulog) / sigmalog
+    prob = _logis_pdf(ω, backend=backend) / sigmalog
+    s = B.where(zind, float("inf"), -B.log(prob / obs))
+    return s
+
+
+def lognormal(
+    obs: "ArrayLike",
+    mulog: "ArrayLike",
+    sigmalog: "ArrayLike",
+    backend: "Backend" = None,
+) -> "Array":
+    """Compute the logarithmic score for the log-normal distribution."""
+    B = backends.active if backend is None else backends[backend]
+    mulog, sigmalog, obs = map(B.asarray, (mulog, sigmalog, obs))
+    zind = obs <= 0.0
+    obs = B.where(zind, B.nan, obs)
+    ω = (B.log(obs) - mulog) / sigmalog
+    prob = _norm_pdf(ω, backend=backend) / sigmalog
+    s = B.where(zind, float("inf"), -B.log(prob / obs))
+    return s
+
+
+def normal(
+    obs: "ArrayLike",
+    mu: "ArrayLike",
+    sigma: "ArrayLike",
+    negative: bool = True,
+    backend: "Backend" = None,
+) -> "Array":
+    """Compute the logarithmic score for the normal distribution."""
+    B = backends.active if backend is None else backends[backend]
+    mu, sigma, obs = map(B.asarray, (mu, sigma, obs))
+
+    constant = -1.0 if negative else 1.0
+    ω = (obs - mu) / sigma
+    prob = _norm_pdf(ω, backend=backend) / sigma
+    return constant * B.log(prob)
+
+
+def poisson(
+    obs: "ArrayLike",
+    mean: "ArrayLike",
+    backend: "Backend" = None,
+) -> "Array":
+    """Compute the logarithmic score for the Poisson distribution."""
+    B = backends.active if backend is None else backends[backend]
+    mean, obs = map(B.asarray, (mean, obs))
+    prob = _pois_pdf(obs, mean, backend=backend)
+    return -B.log(prob)
+
+
+def t(
+    obs: "ArrayLike",
+    df: "ArrayLike",
+    location: "ArrayLike",
+    scale: "ArrayLike",
+    backend: "Backend" = None,
+) -> "Array":
+    """Compute the logarithmic score for the t distribution."""
+    B = backends.active if backend is None else backends[backend]
+    df, mu, sigma, obs = map(B.asarray, (df, location, scale, obs))
+    ω = (obs - mu) / sigma
+    prob = _t_pdf(ω, df, backend=backend) / sigma
+    return -B.log(prob)
+
+
 def tnormal(
     obs: "ArrayLike",
     location: "ArrayLike",
@@ -98,153 +238,7 @@
     ind_out = (ω < l) | (ω > u)
     prob = _t_pdf(ω, df) / sigma
     s = B.where(ind_out, float("inf"), -B.log(prob / denom))
-=======
-def binomial(
-    obs: "ArrayLike",
-    n: "ArrayLike",
-    prob: "ArrayLike",
-    backend: "Backend" = None,
-) -> "Array":
-    """Compute the logarithmic score for the binomial distribution."""
-    B = backends.active if backend is None else backends[backend]
-    obs, n, prob = map(B.asarray, (obs, n, prob))
-    zind = obs < 0.0
-    obs = B.where(zind, B.nan, obs)
-    prob = _binom_pdf(obs, n, prob, backend=backend)
-    s = B.where(zind, float("inf"), -B.log(prob))
-    return s
-
-
-def exponential(
-    obs: "ArrayLike", rate: "ArrayLike", backend: "Backend" = None
-) -> "Array":
-    """Compute the logarithmic score for the exponential distribution."""
-    B = backends.active if backend is None else backends[backend]
-    rate, obs = map(B.asarray, (rate, obs))
-    zind = obs < 0.0
-    obs = B.where(zind, B.nan, obs)
-    prob = _exp_pdf(obs, rate, backend=backend)
-    s = B.where(zind, float("inf"), -B.log(prob))
-    return s
-
-
-def gamma(
-    obs: "ArrayLike", shape: "ArrayLike", rate: "ArrayLike", backend: "Backend" = None
-) -> "Array":
-    """Compute the logarithmic score for the gamma distribution."""
-    B = backends.active if backend is None else backends[backend]
-    obs, shape, rate = map(B.asarray, (obs, shape, rate))
-    prob = _gamma_pdf(obs, shape, rate, backend=backend)
-    return -B.log(prob)
-
-
-def hypergeometric(
-    obs: "ArrayLike",
-    m: "ArrayLike",
-    n: "ArrayLike",
-    k: "ArrayLike",
-    backend: "Backend" = None,
-) -> "Array":
-    """Compute the logarithmic score for the hypergeometric distribution."""
-    B = backends.active if backend is None else backends[backend]
-    obs, m, n, k = map(B.asarray, (obs, m, n, k))
-    M = m + n
-    N = k
-    prob = _hypergeo_pdf(obs, M, m, N, backend=backend)
-    return -B.log(prob)
-
-
-def logistic(
-    obs: "ArrayLike",
-    mu: "ArrayLike",
-    sigma: "ArrayLike",
-    backend: "Backend" = None,
-) -> "Array":
-    """Compute the logarithmic score for the logistic distribution."""
-    B = backends.active if backend is None else backends[backend]
-    mu, sigma, obs = map(B.asarray, (mu, sigma, obs))
-    ω = (obs - mu) / sigma
-    prob = _logis_pdf(ω, backend=backend) / sigma
-    return -B.log(prob)
-
-
-def loglogistic(
-    obs: "ArrayLike",
-    mulog: "ArrayLike",
-    sigmalog: "ArrayLike",
-    backend: "Backend" = None,
-) -> "Array":
-    """Compute the logarithmic score for the log-logistic distribution."""
-    B = backends.active if backend is None else backends[backend]
-    mulog, sigmalog, obs = map(B.asarray, (mulog, sigmalog, obs))
-    zind = obs <= 0.0
-    obs = B.where(zind, B.nan, obs)
-    ω = (B.log(obs) - mulog) / sigmalog
-    prob = _logis_pdf(ω, backend=backend) / sigmalog
-    s = B.where(zind, float("inf"), -B.log(prob / obs))
-    return s
-
-
-def lognormal(
-    obs: "ArrayLike",
-    mulog: "ArrayLike",
-    sigmalog: "ArrayLike",
-    backend: "Backend" = None,
-) -> "Array":
-    """Compute the logarithmic score for the log-normal distribution."""
-    B = backends.active if backend is None else backends[backend]
-    mulog, sigmalog, obs = map(B.asarray, (mulog, sigmalog, obs))
-    zind = obs <= 0.0
-    obs = B.where(zind, B.nan, obs)
-    ω = (B.log(obs) - mulog) / sigmalog
-    prob = _norm_pdf(ω, backend=backend) / sigmalog
-    s = B.where(zind, float("inf"), -B.log(prob / obs))
->>>>>>> cfe1ec94
-    return s
-
-
-def normal(
-    obs: "ArrayLike",
-    mu: "ArrayLike",
-    sigma: "ArrayLike",
-    negative: bool = True,
-    backend: "Backend" = None,
-) -> "Array":
-    """Compute the logarithmic score for the normal distribution."""
-    B = backends.active if backend is None else backends[backend]
-    mu, sigma, obs = map(B.asarray, (mu, sigma, obs))
-
-    constant = -1.0 if negative else 1.0
-    ω = (obs - mu) / sigma
-    prob = _norm_pdf(ω, backend=backend) / sigma
-    return constant * B.log(prob)
-
-
-def poisson(
-    obs: "ArrayLike",
-    mean: "ArrayLike",
-    backend: "Backend" = None,
-) -> "Array":
-    """Compute the logarithmic score for the Poisson distribution."""
-    B = backends.active if backend is None else backends[backend]
-    mean, obs = map(B.asarray, (mean, obs))
-    prob = _pois_pdf(obs, mean, backend=backend)
-    return -B.log(prob)
-
-
-def t(
-    obs: "ArrayLike",
-    df: "ArrayLike",
-    location: "ArrayLike",
-    scale: "ArrayLike",
-    backend: "Backend" = None,
-) -> "Array":
-    """Compute the logarithmic score for the t distribution."""
-    B = backends.active if backend is None else backends[backend]
-    df, mu, sigma, obs = map(B.asarray, (df, location, scale, obs))
-    ω = (obs - mu) / sigma
-    prob = _t_pdf(ω, df, backend=backend) / sigma
-    return -B.log(prob)
+    return s
 
 
 def uniform(
