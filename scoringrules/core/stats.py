--- conflicted
+++ resolved
@@ -27,15 +27,6 @@
 def _exp_cdf(x: "ArrayLike", rate: "ArrayLike", backend: "Backend" = None) -> "Array":
     """Cumulative distribution function for the exponential distribution."""
     B = backends.active if backend is None else backends[backend]
-<<<<<<< HEAD
-    return B.maximum(1 - B.exp(- rate * x), 0)
-
-
-def _gamma_cdf(x: "ArrayLike", shape: "ArrayLike", rate: "ArrayLike", backend: "Backend" = None) -> "Array":
-    """Cumulative distribution function for the gamma distribution."""
-    B = backends.active if backend is None else backends[backend]
-    return B.maximum(B.gammalinc(shape, rate * B.maximum(x, 0)) / B.gamma(shape), 0)
-=======
     return B.maximum(1 - B.exp(-rate * x), B.asarray(0.0))
 
 
@@ -46,17 +37,12 @@
     B = backends.active if backend is None else backends[backend]
     zero = B.asarray(0.0)
     return B.maximum(B.gammainc(shape, rate * B.maximum(x, zero)), zero)
->>>>>>> 18fad6c5
 
 
 def _pois_cdf(x: "ArrayLike", mean: "ArrayLike", backend: "Backend" = None) -> "Array":
     """Cumulative distribution function for the Poisson distribution."""
     B = backends.active if backend is None else backends[backend]
-<<<<<<< HEAD
-    return B.maximum(B.gammauinc(B.floor(x + 1), mean) / B.gamma(B.floor(x + 1)), 0)
-=======
     return B.max(B.ui_gamma(B.floor(x + 1), mean) / B.gamma(B.floor(x + 1)), 0)
->>>>>>> 18fad6c5
 
 
 def _pois_pdf(x: "ArrayLike", mean: "ArrayLike", backend: "Backend" = None) -> "Array":
@@ -64,77 +50,24 @@
     B = backends.active if backend is None else backends[backend]
     return B.isinteger(x) * (mean**x * B.exp(-x) / B.factorial(x))
 
-<<<<<<< HEAD
-def _t_pdf(x: "ArrayLike", df: "ArrayLike", backend: "Backend" = None) -> "Array":
-    """Probability density function for the standard Student's t distribution."""
-    B = backends.active if backend is None else backends[backend]
-    return ((1 + x**2 / df)**(- (df + 1) / 2)) / (B.sqrt(df) * B.beta(1 / 2, df / 2))
-=======
 
 def _t_pdf(x: "ArrayLike", df: "ArrayLike", backend: "Backend" = None) -> "Array":
     """Probability density function for the standard Student's t distribution."""
     B = backends.active if backend is None else backends[backend]
     return ((1 + x**2 / df) ** (-(df + 1) / 2)) / (B.sqrt(df) * B.beta(1 / 2, df / 2))
 
->>>>>>> 18fad6c5
 
 def _t_cdf(x: "ArrayLike", df: "ArrayLike", backend: "Backend" = None) -> "Array":
     """Cumulative distribution function for the standard Student's t distribution."""
     B = backends.active if backend is None else backends[backend]
-<<<<<<< HEAD
-    return 1 / 2 + x * B.hypergeometric(1 / 2, (df + 1) / 2, 3 / 2, - (x**2) / df) / (B.sqrt(df) * B.beta(1 / 2, df / 2))
-=======
     return 1 / 2 + x * B.hypergeo(1 / 2, (df + 1) / 2, 3 / 2, -(x**2) / df) / (
         B.sqrt(df) * B.beta(1 / 2, df / 2)
     )
 
->>>>>>> 18fad6c5
 
 def _gev_cdf(x: "ArrayLike", shape: "ArrayLike", backend: "Backend" = None) -> "Array":
     """Cumulative distribution function for the standard GEV distribution."""
     B = backends.active if backend is None else backends[backend]
-<<<<<<< HEAD
-    F_0 = B.exp(- B.exp(-x))
-    F_p = B.exp(-(1 + shape * x)**(-1 / shape))
-    F_p[x <= - 1 / shape] = 0
-    F_m = B.exp(-(1 + shape * x)**(-1 / shape))
-    F_m[x >= - 1 / shape] = 1
-    F_xi = B.iszero(shape) * F_0 + B.ispositive(shape) * F_p + B.isnegative(shape) * F_m
-    return F_xi
-
-def _gpd_cdf(x: "ArrayLike", shape: "ArrayLike", backend: "Backend" = None) -> "Array":
-    """Cumulative distribution function for the standard GPD distribution."""
-    B = backends.active if backend is None else backends[backend]
-    F_gpd = B.maximum(1 - B.exp(-x), 0)
-    shapep = shape[shape > 0]
-    xp = x[shape > 0]
-    shapem = shape[shape < 0]
-    xm = x[shape < 0]
-    F_gpd[shape > 0] = B.maximum(1 - (1 + shapep * xp)**(- 1 / shapep), 0)
-    F_gpd[shape < 0] = B.isnegative(xm - 1 / B.abs(shapem)) * (1 - (1 + shapem * xm)**(- 1 / shapem)) + \
-        (1 - B.isnegative(xm - 1 / B.abs(shapem)))
-    F_gpd[shape < 0] = B.maximum(F_gpd[shape < 0], 0)
-    return F_gpd
-
-def _binom_pdf(x: "ArrayLike", n: "ArrayLike", prob: "ArrayLike", backend: "Backend" = None) -> "Array":
-    """Probability mass function for the binomial distribution."""
-    B = backends.active if backend is None else backends[backend]
-    ind = B.isinteger(x) * (1 - B.isnegative(x)) * (1 - B.negative(n - x))
-    return ind * B.comb(n, x) * prob**x * (1 - prob)**(n - x)
-
-def _binom_cdf(x: "ArrayLike", n: "ArrayLike", prob: "ArrayLike", backend: "Backend" = None) -> "Array":
-    """Cumulative distribution function for the binomial distribution."""
-    B = backends.active if backend is None else backends[backend]
-    return (1 - B.isnegative(x)) * B.betainc(n - B.floor(x), B.floor(x) + 1, 1 - prob)
-
-def _hypergeo_pdf(x: "ArrayLike", m: "ArrayLike", n: "ArrayLike", prob: "ArrayLike", backend: "Backend" = None) -> "Array":
-    """Probability mass function for the hypergeometric distribution."""
-    B = backends.active if backend is None else backends[backend]
-    ind = B.isinteger(x) * B.ispositive(x) * (1 - B.isnegative(x - B.maximum(0, k - n))) * (1 - B.isnegative(B.minimum(k, m) - x))
-    return ind * B.comb(m, x) * B.comb(n, k - x) / B.comb(m + n, k)
-
-def _negbinom_cdf(x: "ArrayLike", n: "ArrayLike", prob: "ArrayLike", backend: "Backend" = None) -> "Array":
-=======
     F_0 = B.exp(-B.exp(-x))
     F_p = B.ispositive(x + 1 / shape) * B.exp(-((1 + shape * x) ** (-1 / shape)))
     F_m = B.isnegative(x + 1 / shape) * B.exp(-((1 + shape * x) ** (-1 / shape))) + (
@@ -195,7 +128,6 @@
 def _negbinom_cdf(
     x: "ArrayLike", n: "ArrayLike", prob: "ArrayLike", backend: "Backend" = None
 ) -> "Array":
->>>>>>> 18fad6c5
     """Cumulative distribution function for the negative binomial distribution."""
     B = backends.active if backend is None else backends[backend]
     return (1 - B.isnegative(x)) * B.betainc(n, B.floor(x + 1), prob)