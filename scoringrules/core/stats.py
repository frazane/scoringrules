--- conflicted
+++ resolved
@@ -18,12 +18,12 @@
     return (1.0 + B.erf(x / B.sqrt(2.0))) / 2.0
 
 
-<<<<<<< HEAD
 def _laplace_pdf(x: "ArrayLike", backend: "Backend" = None) -> "Array":
     """Probability density function for the standard laplace distribution."""
     B = backends.active if backend is None else backends[backend]
     return B.exp(-B.abs(x)) / 2.0
-=======
+
+
 def _logis_pdf(x: "ArrayLike", backend: "Backend" = None) -> "Array":
     """Probability density function for the standard logistic distribution."""
     B = backends.active if backend is None else backends[backend]
@@ -34,7 +34,6 @@
     """Probability density function for the standard logistic distribution."""
     B = backends.active if backend is None else backends[backend]
     return B.exp(-x) / (1 + B.exp(-x)) ** 2
->>>>>>> 1677c087
 
 
 def _logis_cdf(x: "ArrayLike", backend: "Backend" = None) -> "Array":
