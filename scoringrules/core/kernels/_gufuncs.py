--- conflicted
+++ resolved
@@ -20,7 +20,6 @@
     return out
 
 
-@lazy_gufunc_wrapper_uv
 @guvectorize("(),(n)->()")
 def _ks_ensemble_uv_nrg_gufunc(obs: np.ndarray, fct: np.ndarray, out: np.ndarray):
     """Standard version of the kernel score."""
@@ -42,7 +41,6 @@
     out[0] = -((e_1 / M) - 0.5 * (e_2 / (M**2)) - 0.5 * e_3)
 
 
-@lazy_gufunc_wrapper_uv
 @guvectorize("(),(n)->()")
 def _ks_ensemble_uv_fair_gufunc(obs: np.ndarray, fct: np.ndarray, out: np.ndarray):
     """Fair version of the kernel score."""
@@ -64,7 +62,6 @@
     out[0] = -((e_1 / M) - e_2 / (M * (M - 1)) - 0.5 * e_3)
 
 
-@lazy_gufunc_wrapper_uv
 @guvectorize("(),(n),(),(n)->()")
 def _owks_ensemble_uv_gufunc(
     obs: np.ndarray,
@@ -75,11 +72,6 @@
 ):
     """Outcome-weighted kernel score for univariate ensembles."""
     M = fct.shape[-1]
-<<<<<<< HEAD
-    obs = obs[0]
-    ow = ow[0]
-=======
->>>>>>> e3739338
 
     if np.isnan(obs):
         out[0] = np.nan
@@ -99,7 +91,6 @@
     out[0] = -(e_1 / (M * wbar) - 0.5 * e_2 / (M**2 * wbar**2) - 0.5 * e_3)
 
 
-@lazy_gufunc_wrapper_uv
 @guvectorize("(),(n),(),(n)->()")
 def _vrks_ensemble_uv_gufunc(
     obs: np.ndarray,
@@ -110,11 +101,6 @@
 ):
     """Vertically re-scaled kernel score for univariate ensembles."""
     M = fct.shape[-1]
-<<<<<<< HEAD
-    obs = obs[0]
-    ow = ow[0]
-=======
->>>>>>> e3739338
 
     if np.isnan(obs):
         out[0] = np.nan
@@ -132,7 +118,6 @@
     out[0] = -((e_1 / M) - 0.5 * (e_2 / (M**2)) - 0.5 * e_3)
 
 
-@lazy_gufunc_wrapper_mv
 @guvectorize("(d),(m,d)->()")
 def _ks_ensemble_mv_nrg_gufunc(obs: np.ndarray, fct: np.ndarray, out: np.ndarray):
     """Standard version of the multivariate kernel score."""
@@ -149,7 +134,6 @@
     out[0] = -((e_1 / M) - 0.5 * (e_2 / (M**2)) - 0.5 * e_3)
 
 
-@lazy_gufunc_wrapper_mv
 @guvectorize("(d),(m,d)->()")
 def _ks_ensemble_mv_fair_gufunc(obs: np.ndarray, fct: np.ndarray, out: np.ndarray):
     """Fair version of the multivariate kernel score."""
@@ -166,7 +150,6 @@
     out[0] = -((e_1 / M) - (e_2 / (M * (M - 1))) - 0.5 * e_3)
 
 
-@lazy_gufunc_wrapper_mv
 @guvectorize("(d),(m,d),(),(m)->()")
 def _owks_ensemble_mv_gufunc(
     obs: np.ndarray,
@@ -191,7 +174,6 @@
     out[0] = -(e_1 / (M * wbar) - 0.5 * e_2 / (M**2 * wbar**2) - 0.5 * e_3)
 
 
-@lazy_gufunc_wrapper_mv
 @guvectorize("(d),(m,d),(),(m)->()")
 def _vrks_ensemble_mv_gufunc(
     obs: np.ndarray,
@@ -215,17 +197,17 @@
 
 
 estimator_gufuncs_uv = {
-    "fair": _ks_ensemble_uv_fair_gufunc,
-    "nrg": _ks_ensemble_uv_nrg_gufunc,
-    "ow": _owks_ensemble_uv_gufunc,
-    "vr": _vrks_ensemble_uv_gufunc,
+    "fair": lazy_gufunc_wrapper_uv(_ks_ensemble_uv_fair_gufunc),
+    "nrg": lazy_gufunc_wrapper_uv(_ks_ensemble_uv_nrg_gufunc),
+    "ow": lazy_gufunc_wrapper_uv(_owks_ensemble_uv_gufunc),
+    "vr": lazy_gufunc_wrapper_uv(_vrks_ensemble_uv_gufunc),
 }
 
 estimator_gufuncs_mv = {
-    "fair": _ks_ensemble_mv_fair_gufunc,
-    "nrg": _ks_ensemble_mv_nrg_gufunc,
-    "ow": _owks_ensemble_mv_gufunc,
-    "vr": _vrks_ensemble_mv_gufunc,
+    "fair": lazy_gufunc_wrapper_mv(_ks_ensemble_mv_fair_gufunc),
+    "nrg": lazy_gufunc_wrapper_mv(_ks_ensemble_mv_nrg_gufunc),
+    "ow": lazy_gufunc_wrapper_mv(_owks_ensemble_mv_gufunc),
+    "vr": lazy_gufunc_wrapper_mv(_vrks_ensemble_mv_gufunc),
 }
 
 __all__ = [
