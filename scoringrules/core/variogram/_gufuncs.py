--- conflicted
+++ resolved
@@ -25,14 +25,8 @@
             out[0] += (vobs - vfct) ** 2
 
 
-<<<<<<< HEAD
-@guvectorize(
-    [
-        "void(float32[:], float32[:,:], float32, float32[:])",
-        "void(float64[:], float64[:,:], float64, float64[:])",
-    ],
-    "(d),(m,d),()->()",
-)
+@lazy_gufunc_wrapper_mv
+@guvectorize("(d),(m,d),()->()")
 def _variogram_score_fair_gufunc(obs, fct, p, out):
     M = fct.shape[-2]
     D = fct.shape[-1]
@@ -55,17 +49,8 @@
     out[0] = e_1 / M - 0.5 * e_2 / (M * (M - 1))
 
 
-@guvectorize(
-    [
-        "void(float32[:], float32[:,:], float32, float32, float32[:], float32[:])",
-        "void(float64[:], float64[:,:], float64, float64, float64[:], float64[:])",
-    ],
-    "(d),(m,d),(),(),(m)->()",
-)
-=======
 @lazy_gufunc_wrapper_mv
 @guvectorize("(d),(m,d),(),(),(m)->()")
->>>>>>> e3739338
 def _owvariogram_score_gufunc(obs, fct, p, ow, fw, out):
     M = fct.shape[-2]
     D = fct.shape[-1]
