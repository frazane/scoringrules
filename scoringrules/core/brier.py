import typing as tp

from scoringrules.backend import backends

if tp.TYPE_CHECKING:
    from scoringrules.core.typing import Array, ArrayLike, Backend

EPSILON = 1e-5


def brier_score(
    obs: "ArrayLike", fct: "ArrayLike", backend: "Backend" = None
) -> "Array":
    """Compute the Brier Score for predicted probabilities of events."""
    B = backends.active if backend is None else backends[backend]
    obs, fct = map(B.asarray, (obs, fct))

    if B.any(fct < 0.0) or B.any(fct > 1.0 + EPSILON):
        raise ValueError("Forecasted probabilities must be within 0 and 1.")

    if not set(B.unique_values(obs)) <= {0, 1}:
        raise ValueError("Observations must be 0, 1, or NaN.")

    return B.asarray((fct - obs) ** 2)


def rps_score(
    obs: "ArrayLike",
    fct: "ArrayLike",
    backend: "Backend" = None,
) -> "Array":
    """Compute the Ranked Probability Score for ordinal categorical forecasts."""
    B = backends.active if backend is None else backends[backend]
    obs, fct = map(B.asarray, (obs, fct))

    if B.any(fct < 0.0) or B.any(fct > 1.0 + EPSILON):
        raise ValueError("Forecast probabilities must be between 0 and 1.")

    obs_mat = B.zeros(fct.shape, dtype=int)
    index = B.indices(obs.shape)
    obs_mat[(*index, obs - 1)] = 1

    return B.asarray(
<<<<<<< HEAD
        B.sum((B.cumsum(fct, axis=axis) - B.cumsum(obs, axis=axis)) ** 2, axis=axis)
    )


def log_score(obs: "ArrayLike", fct: "ArrayLike", backend: "Backend" = None) -> "Array":
    """Compute the Log Score for predicted probabilities of binary events."""
    B = backends.active if backend is None else backends[backend]
    obs, fct = map(B.asarray, (obs, fct))

    if B.any(fct < 0.0) or B.any(fct > 1.0 + EPSILON):
        raise ValueError("Forecasted probabilities must be within 0 and 1.")

    if not set(B.unique_values(obs)) <= {0, 1}:
        raise ValueError("Observations must be 0, 1, or NaN.")

    return B.asarray(-B.log(B.abs(fct + obs - 1.0)))


def rls_score(
    obs: "ArrayLike",
    fct: "ArrayLike",
    axis: "ArrayLike" = None,
    backend: "Backend" = None,
) -> "Array":
    """Compute the Ranked Logarithmic Score for ordinal categorical forecasts."""
    B = backends.active if backend is None else backends[backend]
    obs, fct = map(B.asarray, (obs, fct))

    if B.any(fct < 0.0) or B.any(fct > 1.0 + EPSILON):
        raise ValueError("Forecast probabilities must be between 0 and 1.")

    if not set(B.unique_values(obs)) <= {0, 1}:
        raise ValueError("Observations must be either 0 or 1.")

    return B.asarray(
        B.sum(
            -B.log(B.abs(B.cumsum(fct, axis=axis) + B.cumsum(obs, axis=axis) - 1.0)),
            axis=axis,
        )
=======
        B.sum((B.cumsum(fct, axis=-1) - B.cumsum(obs_mat, axis=-1)) ** 2, axis=-1)
>>>>>>> 1b4903f6
    )<|MERGE_RESOLUTION|>--- conflicted
+++ resolved
@@ -41,8 +41,7 @@
     obs_mat[(*index, obs - 1)] = 1
 
     return B.asarray(
-<<<<<<< HEAD
-        B.sum((B.cumsum(fct, axis=axis) - B.cumsum(obs, axis=axis)) ** 2, axis=axis)
+        B.sum((B.cumsum(fct, axis=-1) - B.cumsum(obs_mat, axis=-1)) ** 2, axis=-1)
     )
 
 
@@ -63,7 +62,6 @@
 def rls_score(
     obs: "ArrayLike",
     fct: "ArrayLike",
-    axis: "ArrayLike" = None,
     backend: "Backend" = None,
 ) -> "Array":
     """Compute the Ranked Logarithmic Score for ordinal categorical forecasts."""
@@ -73,15 +71,13 @@
     if B.any(fct < 0.0) or B.any(fct > 1.0 + EPSILON):
         raise ValueError("Forecast probabilities must be between 0 and 1.")
 
-    if not set(B.unique_values(obs)) <= {0, 1}:
-        raise ValueError("Observations must be either 0 or 1.")
+    obs_mat = B.zeros(fct.shape, dtype=int)
+    index = B.indices(obs.shape)
+    obs_mat[(*index, obs - 1)] = 1
 
     return B.asarray(
         B.sum(
-            -B.log(B.abs(B.cumsum(fct, axis=axis) + B.cumsum(obs, axis=axis) - 1.0)),
-            axis=axis,
+            -B.log(B.abs(B.cumsum(fct, axis=-1) + B.cumsum(obs_mat, axis=-1) - 1.0)),
+            axis=-1,
         )
-=======
-        B.sum((B.cumsum(fct, axis=-1) - B.cumsum(obs_mat, axis=-1)) ** 2, axis=-1)
->>>>>>> 1b4903f6
     )