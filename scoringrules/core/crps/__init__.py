--- conflicted
+++ resolved
@@ -16,11 +16,8 @@
     loglogistic,
     lognormal,
     normal,
-<<<<<<< HEAD
+    poisson,
     t,
-=======
-    poisson,
->>>>>>> 1e450ca4
     uniform,
 )
 from ._gufuncs import estimator_gufuncs, quantile_pinball_gufunc
@@ -45,11 +42,8 @@
     "loglogistic",
     "lognormal",
     "normal",
-<<<<<<< HEAD
+    "poisson",
     "t",
-=======
-    "poisson",
->>>>>>> 1e450ca4
     "uniform",
     "estimator_gufuncs",
     "quantile_pinball",
