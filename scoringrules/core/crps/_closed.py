--- conflicted
+++ resolved
@@ -356,11 +356,21 @@
 
 
 def gtct(
-    obs: "ArrayLike", df: "ArrayLike", location: "ArrayLike", scale: "ArrayLike", lower: "ArrayLike", upper: "ArrayLike", lmass: "ArrayLike", umass: "ArrayLike", backend: "Backend" = None
+    obs: "ArrayLike",
+    df: "ArrayLike",
+    location: "ArrayLike",
+    scale: "ArrayLike",
+    lower: "ArrayLike",
+    upper: "ArrayLike",
+    lmass: "ArrayLike",
+    umass: "ArrayLike",
+    backend: "Backend" = None,
 ) -> "Array":
     """Compute the CRPS for the generalised truncated and censored t distribution."""
     B = backends.active if backend is None else backends[backend]
-    df, mu, sigma, lower, upper, lmass, umass, obs = map(B.asarray, (df, location, scale, lower, upper, lmass, umass, obs))
+    df, mu, sigma, lower, upper, lmass, umass, obs = map(
+        B.asarray, (df, location, scale, lower, upper, lmass, umass, obs)
+    )
     ω = (obs - mu) / sigma
     u = (upper - mu) / sigma
     l = (lower - mu) / sigma
@@ -380,9 +390,9 @@
     s1_u = B.where(u_inf and umass == 0.0, 0.0, u * umass**2)
     s1_l = B.where(l_inf and lmass == 0.0, 0.0, l * lmass**2)
 
-    G_u = B.where(u_inf, 0.0, - f_u * (df + u**2) / (df - 1))
-    G_l = B.where(l_inf, 0.0, - f_l * (df + l**2) / (df - 1))
-    G_z = - f_z * (df + z**2) / (df - 1)
+    G_u = B.where(u_inf, 0.0, -f_u * (df + u**2) / (df - 1))
+    G_l = B.where(l_inf, 0.0, -f_l * (df + l**2) / (df - 1))
+    G_z = -f_z * (df + z**2) / (df - 1)
 
     I_u = B.where(u_inf, 1.0, B.betainc(1 / 2, df - 1 / 2, (u**2) / (df + u**2)))
     I_l = B.where(l_inf, 1.0, B.betainc(1 / 2, df - 1 / 2, (l**2) / (df + l**2)))
@@ -391,12 +401,23 @@
     H_u = (sgn_u * I_u + 1) / 2
     H_l = (sgn_l * I_l + 1) / 2
 
-    Bbar = (2 * B.sqrt(df) / (df - 1)) * B.beta(1 / 2, df - 1 / 2) / (B.beta(1 / 2, df / 2)**2)
+    Bbar = (
+        (2 * B.sqrt(df) / (df - 1))
+        * B.beta(1 / 2, df - 1 / 2)
+        / (B.beta(1 / 2, df / 2) ** 2)
+    )
 
     c = (1 - lmass - umass) / (F_u - F_l)
 
     s1 = B.abs(ω - z) + s1_u - s1_l
-    s2 = c * z * (2 * F_z - ((1 - 2 * lmass) * F_u + (1 - 2 * umass) * F_l) / (1 - lmass - umass))
+    s2 = (
+        c
+        * z
+        * (
+            2 * F_z
+            - ((1 - 2 * lmass) * F_u + (1 - 2 * umass) * F_l) / (1 - lmass - umass)
+        )
+    )
     s3 = 2 * c * (G_z - G_u * umass - G_l * lmass)
     s4 = c**2 * Bbar * (H_u - H_l)
     return sigma * (s1 + s2 - s3 - s4)
@@ -587,12 +608,20 @@
     f_m = _pois_pdf(B.floor(obs), mean, backend=backend)
     I0 = B.mbessel0(2 * mean)
     I1 = B.mbessel1(2 * mean)
-    s = (obs - mean) * (2 * F_m - 1) + 2 * mean * f_m - mean * B.exp(-2 * mean) * (I0 + I1)
+    s = (
+        (obs - mean) * (2 * F_m - 1)
+        + 2 * mean * f_m
+        - mean * B.exp(-2 * mean) * (I0 + I1)
+    )
     return s
 
 
 def t(
-    obs: "ArrayLike", df: "ArrayLike", location: "ArrayLike", scale: "ArrayLike", backend: "Backend" = None
+    obs: "ArrayLike",
+    df: "ArrayLike",
+    location: "ArrayLike",
+    scale: "ArrayLike",
+    backend: "Backend" = None,
 ) -> "Array":
     """Compute the CRPS for the t distribution."""
     B = backends.active if backend is None else backends[backend]
@@ -600,10 +629,14 @@
     z = (obs - mu) / sigma
     F_z = _t_cdf(z, df, backend=backend)
     f_z = _t_pdf(z, df, backend=backend)
-    G_z = (df + z**2) / (df - 1)    
+    G_z = (df + z**2) / (df - 1)
     s1 = z * (2 * F_z - 1)
     s2 = 2 * f_z * G_z
-    s3 = (2 * B.sqrt(df) / (df - 1)) * B.beta(1 / 2, df - 1 / 2) / (B.beta(1 / 2, df / 2)**2)
+    s3 = (
+        (2 * B.sqrt(df) / (df - 1))
+        * B.beta(1 / 2, df - 1 / 2)
+        / (B.beta(1 / 2, df / 2) ** 2)
+    )
     return sigma * (s1 + s2 - s3)
 
 
@@ -619,7 +652,6 @@
     B = backends.active if backend is None else backends[backend]
     min, max, lmass, umass, obs = map(B.asarray, (min, max, lmass, umass, obs))
     ω = (obs - min) / (max - min)
-<<<<<<< HEAD
     F_ω = B.minimum(B.maximum(ω, B.asarray(0)), B.asarray(1))
     s = (
         B.abs(ω - F_ω)
@@ -628,10 +660,6 @@
         + ((1 - lmass - umass) ** 2) / 3
         + (1 - lmass) * umass
     )
-=======
-    F_ω = B.minimum(B.maximum(ω, B.asarray(0.0)), B.asarray(1.0))
-    s = B.abs(ω - F_ω) + (F_ω**2) * (1 - lmass - umass)  - F_ω * (1 - 2 * lmass) + ((1 - lmass - umass)**2) / 3 + (1 - lmass) * umass
->>>>>>> a2027f7d
     return (max - min) * s
 
 
