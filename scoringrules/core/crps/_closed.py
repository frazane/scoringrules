import typing as tp

from scoringrules.backend import backends
from scoringrules.core.stats import (
    _binom_cdf,
    _binom_pdf,
    _exp_cdf,
    _gamma_cdf,
    _gev_cdf,
    _gpd_cdf,
    _hypergeo_cdf,
    _hypergeo_pdf,
    _logis_cdf,
    _norm_cdf,
    _norm_pdf,
<<<<<<< HEAD
    _t_cdf,
    _t_pdf,
=======
    _pois_cdf,
    _pois_pdf,
>>>>>>> 1e450ca4
)

if tp.TYPE_CHECKING:
    from scoringrules.core.typing import Array, ArrayLike, Backend


def beta(
    obs: "ArrayLike",
    a: "ArrayLike",
    b: "ArrayLike",
    lower: "ArrayLike" = 0.0,
    upper: "ArrayLike" = 1.0,
    backend: "Backend" = None,
) -> "Array":
    """Compute the CRPS for the beta distribution."""
    B = backends.active if backend is None else backends[backend]
    obs, a, b, lower, upper = map(B.asarray, (obs, a, b, lower, upper))

    if _is_scalar_value(lower, 0.0) and _is_scalar_value(upper, 1.0):
        special_limits = False
    else:
        if B.any(lower >= upper):
            raise ValueError("lower must be less than upper")
        special_limits = True

    if special_limits:
        obs = (obs - lower) / (upper - lower)

    I_ab = B.betainc(a, b, obs)
    I_a1b = B.betainc(a + 1, b, obs)
    F_ab = B.minimum(B.maximum(I_ab, 0), 1)
    F_a1b = B.minimum(B.maximum(I_a1b, 0), 1)
    bet_rat = 2 * B.beta(2 * a, 2 * b) / (a * B.beta(a, b) ** 2)
    s = obs * (2 * F_ab - 1) + (a / (a + b)) * (1 - 2 * F_a1b - bet_rat)

    if special_limits:
        s = s * (upper - lower)

    return s


def binomial(
    obs: "ArrayLike",
    n: "ArrayLike",
    prob: "ArrayLike",
    backend: "Backend" = None,
) -> "Array":
    """Compute the CRPS for the binomial distribution.

    Note
    ----
    This is a bit of a hacky implementation, due to how the arrays
    must be broadcasted, but it should work for now.
    """
    B = backends.active if backend is None else backends[backend]
    obs, n, prob = map(B.asarray, (obs, n, prob))
    ones_like_n = 0.0 * n + 1

    def _inner(params):
        obs, n, prob = params
        x = B.arange(0, n + 1)
        w = _binom_pdf(x, n, prob)
        a = _binom_cdf(x, n, prob) - 0.5 * w
        s = 2 * B.sum(w * ((obs < x) - a) * (x - obs))
        return s

    # if n is a scalar, then if needed we must broadcast k and p to the same shape as n
    # TODO: implement B.broadcast() for backends
    if n.size == 1:
        x = B.arange(0, n + 1)
        need_broadcast = not (obs.size == 1 and prob.size == 1)

        if need_broadcast:
            obs = obs[:, None] if obs.size > 1 else obs[None]
            prob = prob[:, None] if prob.size > 1 else prob[None]
            x = x[None]
            x = x * ones_like_n
            prob = prob * ones_like_n
            obs = obs * ones_like_n

        w = _binom_pdf(x, n, prob)
        a = _binom_cdf(x, n, prob) - 0.5 * w
        s = 2 * B.sum(
            w * ((obs < x) - a) * (x - obs), axis=-1 if need_broadcast else None
        )

    # otherwise, since x would have variable sizes, we must apply the function along the axis
    else:
        obs = obs * ones_like_n if obs.size == 1 else obs
        prob = prob * ones_like_n if prob.size == 1 else prob

        # option 1: in a loop
        s = B.stack(
            [_inner(params) for params in zip(obs, n, prob, strict=True)], axis=-1
        )

        # option 2: apply_along_axis (does not work with JAX)
        # s = B.apply_along_axis(_inner, B.stack((obs, n, prob), axis=-1), -1)

    return s


def exponential(
    obs: "ArrayLike", rate: "ArrayLike", backend: "Backend" = None
) -> "Array":
    """Compute the CRPS for the exponential distribution."""
    B = backends.active if backend is None else backends[backend]
    rate, obs = map(B.asarray, (rate, obs))
    s = B.abs(obs) - (2 * _exp_cdf(obs, rate, backend=backend) / rate) + 1 / (2 * rate)
    return s


def exponentialM(
    obs: "ArrayLike",
    mass: "ArrayLike",
    location: "ArrayLike",
    scale: "ArrayLike",
    backend: "Backend" = None,
) -> "Array":
    """Compute the CRPS for the standard exponential distribution with a point mass at the boundary."""
    B = backends.active if backend is None else backends[backend]
    obs, location, scale, mass = map(B.asarray, (obs, location, scale, mass))

    if not _is_scalar_value(location, 0.0):
        obs -= location

    a = 1.0 if _is_scalar_value(mass, 0.0) else 1 - mass
    s = B.abs(obs)

    if _is_scalar_value(scale, 1.0):
        s -= a * (2 * _exp_cdf(obs, 1.0, backend=backend) - 0.5 * a)
    else:
        s -= scale * a * (2 * _exp_cdf(obs, 1 / scale, backend=backend) - 0.5 * a)

    return s


def gamma(
    obs: "ArrayLike",
    shape: "ArrayLike",
    rate: "ArrayLike",
    backend: "Backend" = None,
) -> "Array":
    """Compute the CRPS for the gamma distribution."""
    B = backends.active if backend is None else backends[backend]
    obs, shape, rate = map(B.asarray, (obs, shape, rate))
    F_ab = _gamma_cdf(obs, shape, rate, backend=backend)
    F_ab1 = _gamma_cdf(obs, shape + 1, rate, backend=backend)
    s = (
        obs * (2 * F_ab - 1)
        - (shape / rate) * (2 * F_ab1 - 1)
        - 1 / (rate * B.beta(B.asarray(0.5), shape))
    )
    return s


EULERMASCHERONI = 0.57721566490153286060651209008240243


def gev(
    obs: "ArrayLike",
    shape: "ArrayLike",
    location: "ArrayLike",
    scale: "ArrayLike",
    backend: "Backend" = None,
) -> "Array":
    """Compute the CRPS for the GEV distribution."""
    B = backends.active if backend is None else backends[backend]
    obs, shape, location, scale = map(B.asarray, (obs, shape, location, scale))

    obs = (obs - location) / scale
    # if not _is_scalar_value(location, 0.0):
    # obs -= location

    # if not _is_scalar_value(scale, 1.0):
    # obs /= scale

    def _gev_adjust_fn(s, xi, f_xi):
        res = B.nan * s
        p_xi = xi > 0
        n_xi = xi < 0
        n_inv_xi = -1 / xi

        gen_res = n_inv_xi * f_xi + B.gammauinc(1 - xi, -B.log(f_xi)) / xi

        res = B.where(p_xi & (s <= n_inv_xi), 0, res)
        res = B.where(p_xi & (s > n_inv_xi), gen_res, res)

        res = B.where(n_xi & (s < n_inv_xi), gen_res, res)
        res = B.where(n_xi & (s >= n_inv_xi), n_inv_xi + B.gamma(1 - xi) / xi, res)

        return res

    F_xi = _gev_cdf(obs, shape, backend=backend)
    zero_shape = shape == 0.0
    shape = B.where(~zero_shape, shape, B.nan)
    G_xi = _gev_adjust_fn(obs, shape, F_xi)

    out = B.where(
        zero_shape,
        -obs - 2 * B.expi(B.log(F_xi)) + EULERMASCHERONI - B.log(2),
        obs * (2 * F_xi - 1)
        - 2 * G_xi
        - (1 - (2 - 2**shape) * B.gamma(1 - shape)) / shape,
    )

    out = out * scale

    return float(out) if out.size == 1 else out


def gpd(
    obs: "ArrayLike",
    shape: "ArrayLike",
    location: "ArrayLike",
    scale: "ArrayLike",
    mass: "ArrayLike",
    backend: "Backend" = None,
) -> "Array":
    """Compute the CRPS for the GPD distribution."""
    B = backends.active if backend is None else backends[backend]
    shape, location, scale, mass, obs = map(
        B.asarray, (shape, location, scale, mass, obs)
    )
    shape = B.where(shape < 1.0, shape, B.nan)
    mass = B.where((mass >= 0.0) & (mass <= 1.0), mass, B.nan)
    ω = (obs - location) / scale
    F_xi = _gpd_cdf(ω, shape, backend=backend)
    s = (
        B.abs(ω)
        - 2 * (1 - mass) * (1 - (1 - F_xi) ** (1 - shape)) / (1 - shape)
        + ((1 - mass) ** 2) / (2 - shape)
    )
    return scale * s


def gtclogistic(
    obs: "ArrayLike", location: "ArrayLike", scale: "ArrayLike", lower: "ArrayLike", upper: "ArrayLike", lmass: "ArrayLike", umass: "ArrayLike", backend: "Backend" = None
) -> "Array":
    """Compute the CRPS for the generalised truncated and censored logistic distribution."""
    B = backends.active if backend is None else backends[backend]
    obs, mu, sigma, lower, upper, lmass, umass = map(B.asarray, (obs, location, scale, lower, upper, lmass, umass))
    ω = (obs - mu) / sigma
    u = (upper - mu) / sigma
    l = (lower - mu) / sigma
    z = B.minimum(B.maximum(ω, l), u)
    F_u = _logis_cdf(u, backend=backend)
    F_l = _logis_cdf(l, backend=backend)
    F_mu = _logis_cdf(-u, backend=backend)
    F_ml = _logis_cdf(-l, backend=backend)
    F_mz = _logis_cdf(-z, backend=backend)

    u_inf = u == float("inf")
    l_inf = l == float("-inf")

    F_mu = B.where(u_inf | l_inf, B.nan, F_mu)
    F_ml = B.where(u_inf | l_inf, B.nan, F_ml)
    u = B.where(u_inf, B.nan, u)
    l = B.where(l_inf, B.nan, l)

    G_u = B.where(u_inf, 0.0, u * F_u + B.log(F_mu))
    G_l = B.where(l_inf, 0.0, l * F_l + B.log(F_ml))
    H_u = B.where(u_inf, 1.0, F_u - u * F_u**2 + (1 - 2 * F_u) * B.log(F_mu))
    H_l = B.where(l_inf, 0.0, F_l - l * F_l**2 + (1 - 2 * F_l) * B.log(F_ml))   

    c = (1 - lmass - umass) / (F_u - F_l)

    s1_u = B.where(u_inf and umass == 0.0, 0.0, u * umass**2)
    s1_l = B.where(l_inf and lmass == 0.0, 0.0, l * lmass**2)

    s1 = B.abs(ω - z) + s1_u - s1_l
    s2 = c * z * ((1 - 2 * lmass) * F_u + (1 - 2 * umass) * F_l) / (1 - lmass - umass)
    s3 = c * (2 * B.log(F_mz) - 2 * G_u * umass - 2 * G_l * lmass)
    s4 = c**2 * (H_u - H_l)
    return sigma * (s1 - s2 - s3 - s4)


def gtcnormal(
    obs: "ArrayLike", location: "ArrayLike", scale: "ArrayLike", lower: "ArrayLike", upper: "ArrayLike", lmass: "ArrayLike", umass: "ArrayLike", backend: "Backend" = None
) -> "Array":
    """Compute the CRPS for the generalised truncated and censored normal distribution."""
    B = backends.active if backend is None else backends[backend]
    mu, sigma, lower, upper, lmass, umass, obs = map(B.asarray, (location, scale, lower, upper, lmass, umass, obs))
    ω = (obs - mu) / sigma
    u = (upper - mu) / sigma
    l = (lower - mu) / sigma
    z = B.minimum(B.maximum(ω, l), u)
    F_u = _norm_cdf(u, backend=backend)
    F_l = _norm_cdf(l, backend=backend)
    F_z = _norm_cdf(z, backend=backend)
    F_u2 = _norm_cdf(u * B.sqrt(2), backend=backend)
    F_l2 = _norm_cdf(l * B.sqrt(2), backend=backend)
    f_u = _norm_pdf(u, backend=backend)
    f_l = _norm_pdf(l, backend=backend)
    f_z = _norm_pdf(z, backend=backend)

    u_inf = u == float("inf")
    l_inf = l == float("-inf")

    u = B.where(u_inf, B.nan, u)
    l = B.where(l_inf, B.nan, l)
    s1_u = B.where(u_inf and umass == 0.0, 0.0, u * umass**2)
    s1_l = B.where(l_inf and lmass == 0.0, 0.0, l * lmass**2)

    c = (1 - lmass - umass) / (F_u - F_l)

    s1 = B.abs(ω - z) + s1_u - s1_l
    s2 = c * z * (2 * F_z - ((1 - 2 * lmass) * F_u + (1 - 2 * umass) * F_l) / (1 - lmass - umass))
    s3 = c * (2 * f_z - 2 * f_u * umass - 2 * f_l * lmass)
    s4 = c**2 * (F_u2 - F_l2) / B.sqrt(B.pi)
    return sigma * (s1 + s2 + s3 - s4)


def hypergeometric(
    obs: "ArrayLike",
    m: "ArrayLike",
    n: "ArrayLike",
    k: "ArrayLike",
    backend: "Backend" = None,
) -> "Array":
    """Compute the CRPS for the hypergeometric distribution.

    We take as inputs the arguments as defined in R's scoringRules package:

    obs: The observed values.
    m: number of success states in the population.
    n: number of failure states in the population.
    k: number of draws, without replacemen, from the population.

    But we follow scipy.stats.hypergeom.pmf for pdf and cdf:

    k or obs: number of observed successes.
    M: total population size.
    n: number of success states in the population.
    N: sample size (number of draws).
    """
    B = backends.active if backend is None else backends[backend]
    obs, m, n, k = map(B.asarray, (obs, m, n, k))

    # scipy uses different notation
    M = m + n
    N = k

    # if n is a scalar, x always has the same shape, which simplifies the computation
    if B.size(n) == 1:
        x = B.arange(n + 1)
        out_ndims = B.max(B.asarray([_input.ndim for _input in [obs, M, m, N]]), axis=0)
        x = B.expand_dims(x, axis=tuple(range(-out_ndims, 0)))
        x, M, m, N = B.broadcast_arrays(x, M, m, N)
        f_np = _hypergeo_pdf(x, M, m, N, backend=backend)
        F_np = _hypergeo_cdf(x, M, m, N, backend=backend)
        s = 2 * B.sum(
            f_np * (B.asarray((obs < x), dtype=float) - F_np + f_np / 2) * (x - obs),
            axis=0,
        )
    # if n is an array, we need to loop over the elements
    else:
        obs, M, m, N = B.broadcast_arrays(obs, M, m, N)
        s = []
        for i, _n in enumerate(n.view(-1)):
            x = B.arange(_n + 1)
            f_np = _hypergeo_pdf(
                x, M.view(-1)[i], m.view(-1)[i], N.view(-1)[i], backend=backend
            )
            F_np = _hypergeo_cdf(
                x, M.view(-1)[i], m.view(-1)[i], N.view(-1)[i], backend=backend
            )
            s.append(
                2
                * B.sum(
                    f_np
                    * (B.asarray((obs.view(-1)[i] < x), dtype=float) - F_np + f_np / 2)
                    * (x - obs.view(-1)[i]),
                    axis=0,
                )
            )
        s = B.asarray(s).reshape(obs.shape)
    return s


def laplace(
    obs: "ArrayLike",
    location: "ArrayLike",
    scale: "ArrayLike",
    backend: "Backend" = None,
) -> "Array":
    """Compute the CRPS for the laplace distribution."""
    B = backends.active if backend is None else backends[backend]
    obs, mu, sigma = map(B.asarray, (obs, location, scale))
    obs = (obs - mu) / sigma
    return sigma * (B.abs(obs) + B.exp(-B.abs(obs)) - 3 / 4)


def logistic(
    obs: "ArrayLike", mu: "ArrayLike", sigma: "ArrayLike", backend: "Backend" = None
) -> "Array":
    """Compute the CRPS for the normal distribution."""
    B = backends.active if backend is None else backends[backend]
    mu, sigma, obs = map(B.asarray, (mu, sigma, obs))
    ω = (obs - mu) / sigma
    return sigma * (ω - 2 * B.log(_logis_cdf(ω, backend=backend)) - 1)


def loglaplace(
    obs: "ArrayLike",
    locationlog: "ArrayLike",
    scalelog: "ArrayLike",
    backend: "Backend" = None,
) -> "Array":
    """Compute the CRPS for the log-laplace distribution."""
    B = backends.active if backend is None else backends[backend]
    obs, mulog, sigmalog = map(B.asarray, (obs, locationlog, scalelog))
    obs, mulog, sigmalog = B.broadcast_arrays(obs, mulog, sigmalog)

    logx_norm = (B.log(obs) - mulog) / sigmalog

    cond_0 = obs <= 0.0
    cond_1 = obs < B.exp(mulog)

    F_case_0 = B.asarray(cond_0, dtype=int)
    F_case_1 = B.asarray(~cond_0 & cond_1, dtype=int)
    F_case_2 = B.asarray(~cond_1, dtype=int)
    F = (
        F_case_0 * 0.0
        + F_case_1 * (0.5 * B.exp(logx_norm))
        + F_case_2 * (1 - 0.5 * B.exp(-logx_norm))
    )

    A_case_0 = B.asarray(cond_1, dtype=int)
    A_case_1 = B.asarray(~cond_1, dtype=int)
    A = A_case_0 * 1 / (1 + sigmalog) * (
        1 - (2 * F) ** (1 + sigmalog)
    ) + A_case_1 * -1 / (1 - sigmalog) * (1 - (2 * (1 - F)) ** (1 - sigmalog))

    s = obs * (2 * F - 1) + B.exp(mulog) * (A + sigmalog / (4 - sigmalog**2))
    return s


def loglogistic(
    obs: "ArrayLike",
    mulog: "ArrayLike",
    sigmalog: "ArrayLike",
    backend: "Backend" = None,
) -> "Array":
    """Compute the CRPS for the log-logistic distribution."""
    B = backends.active if backend is None else backends[backend]
    mulog, sigmalog, obs = map(B.asarray, (mulog, sigmalog, obs))
    F_ms = 1 / (1 + B.exp(-(B.log(obs) - mulog) / sigmalog))
    b = B.beta(1 + sigmalog, 1 - sigmalog)
    I_B = B.betainc(1 + sigmalog, 1 - sigmalog, F_ms)
    s = obs * (2 * F_ms - 1) - B.exp(mulog) * b * (2 * I_B + sigmalog - 1)
    return s


def lognormal(
    obs: "ArrayLike",
    mulog: "ArrayLike",
    sigmalog: "ArrayLike",
    backend: "Backend" = None,
) -> "Array":
    """Compute the CRPS for the lognormal distribution."""
    B = backends.active if backend is None else backends[backend]
    mulog, sigmalog, obs = map(B.asarray, (mulog, sigmalog, obs))
    ω = (B.log(obs) - mulog) / sigmalog
    ex = 2 * B.exp(mulog + sigmalog**2 / 2)
    return obs * (2.0 * _norm_cdf(ω, backend=backend) - 1) - ex * (
        _norm_cdf(ω - sigmalog, backend=backend)
        + _norm_cdf(sigmalog / B.sqrt(B.asarray(2.0)), backend=backend)
        - 1
    )


def normal(
    obs: "ArrayLike", mu: "ArrayLike", sigma: "ArrayLike", backend: "Backend" = None
) -> "Array":
    """Compute the CRPS for the logistic distribution."""
    B = backends.active if backend is None else backends[backend]
    mu, sigma, obs = map(B.asarray, (mu, sigma, obs))
    ω = (obs - mu) / sigma
    return sigma * (
        ω * (2.0 * _norm_cdf(ω, backend=backend) - 1.0)
        + 2.0 * _norm_pdf(ω, backend=backend)
        - 1.0 / B.sqrt(B.pi)
    )


def poisson(
    obs: "ArrayLike",
    mean: "ArrayLike",
    backend: "Backend" = None,
) -> "Array":
    """Compute the CRPS for the poisson distribution."""
    B = backends.active if backend is None else backends[backend]
    mean, obs = map(B.asarray, (mean, obs))
    F_m = _pois_cdf(obs, mean, backend=backend)
    f_m = _pois_pdf(B.floor(obs), mean, backend=backend)
    I0 = B.mbessel0(2 * mean)
    I1 = B.mbessel1(2 * mean)
    s = (obs - mean) * (2 * F_m - 1) + 2 * mean * f_m - mean * B.exp(-2 * mean) * (I0 + I1)
    return s


def t(
    obs: "ArrayLike", df: "ArrayLike", location: "ArrayLike", scale: "ArrayLike", backend: "Backend" = None
) -> "Array":
    """Compute the CRPS for the t distribution."""
    B = backends.active if backend is None else backends[backend]
    df, mu, sigma, obs = map(B.asarray, (df, location, scale, obs))
    z = (obs - mu) / sigma
    F_z = _t_cdf(z, df, backend=backend)
    f_z = _t_pdf(z, df, backend=backend)
    G_z = (df + z**2) / (df - 1)    
    s1 = z * (2 * F_z - 1)
    s2 = 2 * f_z * G_z
    s3 = (2 * B.sqrt(df) / (df - 1)) * B.beta(1 / 2, df - 1 / 2) / (B.beta(1 / 2, df / 2)**2)
    return sigma * (s1 + s2 - s3)


def uniform(
    obs: "ArrayLike", min: "ArrayLike", max: "ArrayLike", lmass: "ArrayLike", umass: "ArrayLike", backend: "Backend" = None
) -> "Array":
    """Compute the CRPS for the uniform distribution."""
    B = backends.active if backend is None else backends[backend]
    min, max, lmass, umass, obs = map(B.asarray, (min, max, lmass, umass, obs))
    ω = (obs - min) / (max - min)
    F_ω = B.minimum(B.maximum(ω, B.asarray(0.0)), B.asarray(1.0))
    s = B.abs(ω - F_ω) + (F_ω**2) * (1 - lmass - umass)  - F_ω * (1 - 2 * lmass) + ((1 - lmass - umass)**2) / 3 + (1 - lmass) * umass
    return (max - min) * s


def _is_scalar_value(x, value):
    if x.size != 1:
        return False
    return x.item() == value<|MERGE_RESOLUTION|>--- conflicted
+++ resolved
@@ -13,13 +13,10 @@
     _logis_cdf,
     _norm_cdf,
     _norm_pdf,
-<<<<<<< HEAD
+    _pois_cdf,
+    _pois_pdf,
     _t_cdf,
     _t_pdf,
-=======
-    _pois_cdf,
-    _pois_pdf,
->>>>>>> 1e450ca4
 )
 
 if tp.TYPE_CHECKING:
