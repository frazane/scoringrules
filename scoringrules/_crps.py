--- conflicted
+++ resolved
@@ -1333,12 +1333,12 @@
         Mean of the forecast normal distribution.
     sigma: ArrayLike
         Standard deviation of the forecast normal distribution.
-
+        
     Returns
     -------
     crps: array_like
         The CRPS between Normal(mu, sigma) and obs.
-
+        
     Examples
     --------
     >>> import scoringrules as sr
@@ -1407,15 +1407,12 @@
     "crps_gamma",
     "crps_gev",
     "crps_gpd",
-<<<<<<< HEAD
     "crps_gtclogistic",
     "crps_tlogistic",
     "crps_clogistic",
-=======
     "crps_gtcnormal",
     "crps_tnormal",
     "crps_cnormal",
->>>>>>> main
     "crps_hypergeometric",
     "crps_laplace",
     "crps_logistic",
