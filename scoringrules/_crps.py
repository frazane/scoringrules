--- conflicted
+++ resolved
@@ -610,7 +610,156 @@
     return crps.gamma(observation, shape, rate, backend=backend)
 
 
-<<<<<<< HEAD
+def crps_gev(
+    observation: "ArrayLike",
+    shape: "ArrayLike",
+    /,
+    location: "ArrayLike" = 0.0,
+    scale: "ArrayLike" = 1.0,
+    *,
+    backend: "Backend" = None,
+) -> "ArrayLike":
+    r"""Compute the closed form of the CRPS for the generalised extreme value (GEV) distribution.
+
+    It is based on the following formulation from
+    [Friederichs and Thorarinsdottir (2012)](doi/10.1002/env.2176):
+
+    $$
+    \text{CRPS}(F_{\xi, \mu, \sigma}, y) =
+    \sigma \cdot \text{CRPS}(F_{\xi}, \frac{y - \mu}{\sigma})
+    $$
+
+    Special cases are handled as follows:
+
+    - For $\xi = 0$:
+
+    $$
+    \text{CRPS}(F_{\xi}, y) = -y - 2\text{Ei}(\log F_{\xi}(y)) + C - \log 2
+    $$
+
+    - For $\xi \neq 0$:
+
+    $$
+    \text{CRPS}(F_{\xi}, y) = y(2F_{\xi}(y) - 1) - 2G_{\xi}(y)
+    - \frac{1 - (2 - 2^{\xi}) \Gamma(1 - \xi)}{\xi}
+    $$
+
+    where $C$ is the Euler-Mascheroni constant, $\text{Ei}$ is the exponential
+    integral, and $\Gamma$ is the gamma function. The GEV cumulative distribution
+    function $F_{\xi}$ and the auxiliary function $G_{\xi}$ are defined as:
+
+    - For $\xi = 0$:
+
+    $$
+    F_{\xi}(x) = \exp(-\exp(-x))
+    $$
+
+    - For $\xi \neq 0$:
+
+    $$
+    F_{\xi}(x) =
+    \begin{cases}
+    0, & x \leq \frac{1}{\xi} \\
+    \exp(-(1 + \xi x)^{-1/\xi}), & x > \frac{1}{\xi}
+    \end{cases}
+    $$
+
+    $$
+    G_{\xi}(x) =
+    \begin{cases}
+    0, & x \leq \frac{1}{\xi} \\
+    \frac{F_{\xi}(x)}{\xi} + \frac{\Gamma_u(1-\xi, -\log F_{\xi}(x))}{\xi}, & x > \frac{1}{\xi}
+    \end{cases}
+    $$
+
+    Parameters
+    ----------
+    observation:
+        The observed values.
+    shape:
+        Shape parameter of the forecast GEV distribution.
+    location:
+        Location parameter of the forecast GEV distribution.
+    scale:
+        Scale parameter of the forecast GEV distribution.
+    backend:
+        The name of the backend used for computations. Defaults to 'numba' if available, else 'numpy'.
+
+
+    Returns
+    -------
+    score:
+        The CRPS between obs and GEV(shape, location, scale).
+
+    Examples
+    --------
+    >>> import scoringrules as sr
+    >>> sr.crps_gev(0.3, 0.1)
+    0.2924712413052034
+    """
+    return crps.gev(observation, shape, location, scale, backend=backend)
+
+
+def crps_gpd(
+    observation: "ArrayLike",
+    shape: "ArrayLike",
+    /,
+    location: "ArrayLike" = 0.0,
+    scale: "ArrayLike" = 1.0,
+    mass: "ArrayLike" = 0.0,
+    *,
+    backend: "Backend" = None,
+) -> "ArrayLike":
+    r"""Compute the closed form of the CRPS for the generalised pareto distribution (GPD).
+
+    It is based on the following formulation from
+    [Jordan et al. (2019)](https://www.jstatsoft.org/article/view/v090i12):
+
+       
+    $$
+    \mathrm{CRPS}(F_{M, \xi}, y) =
+    |y| - \frac{2 (1 - M)}{1 - \xi} \left( 1 - (1 - F_{\xi}(y))^{1 - \xi} \right)
+    + \frac{(1 - M)^{2}}{2 - \xi},
+    $$
+
+    $$
+    \mathrm{CRPS}(F_{M, \xi, \mu, \sigma}, y) =
+    \sigma \mathrm{CRPS} \left( F_{M, \xi}, \frac{y - \mu}{\sigma} \right),
+    $$
+
+    where $F_{M, \xi, \mu, \sigma}$ is the GPD distribution function with shape
+    parameter $\xi < 1$, location parameter $\mu$, scale parameter $\sigma > 0$,
+    and point mass $M \in [0, 1]$ at the lower boundary. $F_{M, \xi} = F_{M, \xi, 0, 1}$.
+
+    Parameters
+    ----------
+    observation:
+        The observed values.
+    shape:
+        Shape parameter of the forecast GPD distribution.
+    location:
+        Location parameter of the forecast GPD distribution.
+    scale:
+        Scale parameter of the forecast GPD distribution.
+    mass:
+        Mass parameter at the lower boundary of the forecast GPD distribution.
+    backend:
+        The name of the backend used for computations. Defaults to 'numba' if available, else 'numpy'.
+
+    Returns
+    -------
+    score:
+        The CRPS between obs and GPD(shape, location, scale, mass).
+
+    Examples
+    --------
+    >>> import scoringrules as sr
+    >>> sr.crps_gpd(0.3, 0.9)
+    0.6849331901197213
+    """
+    return crps.gpd(observation, shape, location, scale, mass, backend=backend)
+
+
 def crps_gtclogistic(
     observation: "ArrayLike",
     location: "ArrayLike",
@@ -624,9 +773,6 @@
     backend: "Backend" = None,
 ) -> "ArrayLike":
     r"""Compute the closed form of the CRPS for the generalised truncated and censored logistic distribution.
-
-    It is based on the following formulation from
-    [Jordan et al. (2019)](https://www.jstatsoft.org/article/view/v090i12):
 
     $$ \mathrm{CRPS}(F_{l, L}^{u, U}, y) = |y - z| + uU^{2} - lL^{2} - \left( \frac{1 - L - U}{F(u) - F(l)} \right) z \left( \frac{(1 - 2L) F(u) + (1 - 2U) F(l)}{1 - L - U} \right) - \left( \frac{1 - L - U}{F(u) - F(l)} \right) \left( 2 \logF(-z) - 2G(u)U - 2 G(l)L \right) - \left( \frac{1 - L - U}{F(u) - F(l)} \right)^{2} \left( H(u) - H(l) \right), $$
     
@@ -663,93 +809,10 @@
     -------
     crps: array_like
         The CRPS between gtcLogistic(location, scale, lower, upper, lmass, umass) and obs.
-=======
-def crps_gev(
-    observation: "ArrayLike",
-    shape: "ArrayLike",
-    /,
-    location: "ArrayLike" = 0.0,
-    scale: "ArrayLike" = 1.0,
-    *,
-    backend: "Backend" = None,
-) -> "ArrayLike":
-    r"""Compute the closed form of the CRPS for the generalised extreme value (GEV) distribution.
-
-    It is based on the following formulation from
-    [Friederichs and Thorarinsdottir (2012)](doi/10.1002/env.2176):
-
-    $$
-    \text{CRPS}(F_{\xi, \mu, \sigma}, y) =
-    \sigma \cdot \text{CRPS}(F_{\xi}, \frac{y - \mu}{\sigma})
-    $$
-
-    Special cases are handled as follows:
-
-    - For $\xi = 0$:
-
-    $$
-    \text{CRPS}(F_{\xi}, y) = -y - 2\text{Ei}(\log F_{\xi}(y)) + C - \log 2
-    $$
-
-    - For $\xi \neq 0$:
-
-    $$
-    \text{CRPS}(F_{\xi}, y) = y(2F_{\xi}(y) - 1) - 2G_{\xi}(y)
-    - \frac{1 - (2 - 2^{\xi}) \Gamma(1 - \xi)}{\xi}
-    $$
-
-    where $C$ is the Euler-Mascheroni constant, $\text{Ei}$ is the exponential
-    integral, and $\Gamma$ is the gamma function. The GEV cumulative distribution
-    function $F_{\xi}$ and the auxiliary function $G_{\xi}$ are defined as:
-
-    - For $\xi = 0$:
-
-    $$
-    F_{\xi}(x) = \exp(-\exp(-x))
-    $$
-
-    - For $\xi \neq 0$:
-
-    $$
-    F_{\xi}(x) =
-    \begin{cases}
-    0, & x \leq \frac{1}{\xi} \\
-    \exp(-(1 + \xi x)^{-1/\xi}), & x > \frac{1}{\xi}
-    \end{cases}
-    $$
-
-    $$
-    G_{\xi}(x) =
-    \begin{cases}
-    0, & x \leq \frac{1}{\xi} \\
-    \frac{F_{\xi}(x)}{\xi} + \frac{\Gamma_u(1-\xi, -\log F_{\xi}(x))}{\xi}, & x > \frac{1}{\xi}
-    \end{cases}
-    $$
-
-    Parameters
-    ----------
-    observation:
-        The observed values.
-    shape:
-        Shape parameter of the forecast GEV distribution.
-    location:
-        Location parameter of the forecast GEV distribution.
-    scale:
-        Scale parameter of the forecast GEV distribution.
-    backend:
-        The name of the backend used for computations. Defaults to 'numba' if available, else 'numpy'.
-
-
-    Returns
-    -------
-    score:
-        The CRPS between obs and GEV(shape, location, scale).
->>>>>>> 145167c2
-
-    Examples
-    --------
-    >>> import scoringrules as sr
-<<<<<<< HEAD
+        
+    Examples
+    --------
+    >>> import scoringrules as sr
     >>> sr.crps_gtclogistic(0.0, 0.1, 0.4, -1.0, 1.0, 0.1, 0.1)
     """
     return crps.gtclogistic(observation, location, scale, lower, upper, lmass, umass, backend=backend)
@@ -787,71 +850,63 @@
     -------
     crps: array_like
         The CRPS between tLogistic(location, scale, lower, upper) and obs.
-=======
-    >>> sr.crps_gev(0.3, 0.1)
-    0.2924712413052034
-    """
-    return crps.gev(observation, shape, location, scale, backend=backend)
-
-
-def crps_gpd(
-    observation: "ArrayLike",
-    shape: "ArrayLike",
-    /,
-    location: "ArrayLike" = 0.0,
-    scale: "ArrayLike" = 1.0,
-    mass: "ArrayLike" = 0.0,
-    *,
-    backend: "Backend" = None,
-) -> "ArrayLike":
-    r"""Compute the closed form of the CRPS for the generalised pareto distribution (GPD).
+
+    Examples
+    --------
+    >>> import scoringrules as sr
+    >>> sr.crps_tlogistic(0.0, 0.1, 0.4, -1.0, 1.0)
+    """
+    return crps.gtclogistic(observation, location, scale, lower, upper, 0.0, 0.0, backend=backend)
+
+
+def crps_hypergeometric(
+    observation: "ArrayLike",
+    m: "ArrayLike",
+    n: "ArrayLike",
+    k: "ArrayLike",
+    /,
+    *,
+    backend: "Backend" = None,
+) -> "ArrayLike":
+    r"""Compute the closed form of the CRPS for the hypergeometric distribution.
 
     It is based on the following formulation from
     [Jordan et al. (2019)](https://www.jstatsoft.org/article/view/v090i12):
 
     $$
-    \mathrm{CRPS}(F_{M, \xi}, y) =
-    |y| - \frac{2 (1 - M)}{1 - \xi} \left( 1 - (1 - F_{\xi}(y))^{1 - \xi} \right)
-    + \frac{(1 - M)^{2}}{2 - \xi},
-    $$
-
-    $$
-    \mathrm{CRPS}(F_{M, \xi, \mu, \sigma}, y) =
-    \sigma \mathrm{CRPS} \left( F_{M, \xi}, \frac{y - \mu}{\sigma} \right),
-    $$
-
-    where $F_{M, \xi, \mu, \sigma}$ is the GPD distribution function with shape
-    parameter $\xi < 1$, location parameter $\mu$, scale parameter $\sigma > 0$,
-    and point mass $M \in [0, 1]$ at the lower boundary. $F_{M, \xi} = F_{M, \xi, 0, 1}$.
+    \mathrm{CRPS}(F_{m, n, k}, y) = 2 \sum_{x = 0}^{n} f_{m,n,k}(x) (1\{y < x\}
+    - F_{m,n,k}(x) + f_{m,n,k}(x)/2) (x - y),
+    $$
+
+    where $f_{m, n, k}$ and $F_{m, n, k}$ are the PDF and CDF of the hypergeometric
+    distribution with population parameters $m,n = 0, 1, 2, ...$ and size parameter
+    $k = 0, ..., m + n$.
 
     Parameters
     ----------
     observation:
         The observed values.
-    shape:
-        Shape parameter of the forecast GPD distribution.
-    location:
-        Location parameter of the forecast GPD distribution.
-    scale:
-        Scale parameter of the forecast GPD distribution.
-    mass:
-        Mass parameter at the lower boundary of the forecast GPD distribution.
+    m:
+        Number of success states in the population.
+    n:
+        Number of failure states in the population.
+    k:
+        Number of draws, without replacement. Must be in 0, 1, ..., m + n.
     backend:
         The name of the backend used for computations. Defaults to 'numba' if available, else 'numpy'.
 
     Returns
     -------
     score:
-        The CRPS between obs and GPD(shape, location, scale, mass).
->>>>>>> 145167c2
-
-    Examples
-    --------
-    >>> import scoringrules as sr
-<<<<<<< HEAD
-    >>> sr.crps_tlogistic(0.0, 0.1, 0.4, -1.0, 1.0)
-    """
-    return crps.gtclogistic(observation, location, scale, lower, upper, 0.0, 0.0, backend=backend)
+        The CRPS between obs and Hypergeometric(m, n, k).
+
+    Examples
+    --------
+    >>> import scoringrules as sr
+    >>> sr.crps_hypergeometric(5, 7, 13, 12)
+    0.44697415547610597
+    """
+    return crps.hypergeometric(observation, m, n, k, backend=backend)
 
 
 def crps_clogistic(
@@ -886,61 +941,15 @@
     -------
     crps: array_like
         The CRPS between cLogistic(location, scale, lower, upper) and obs.
-=======
-    >>> sr.crps_gpd(0.3, 0.9)
-    0.6849331901197213
-    """
-    return crps.gpd(observation, shape, location, scale, mass, backend=backend)
-
-
-def crps_hypergeometric(
-    observation: "ArrayLike",
-    m: "ArrayLike",
-    n: "ArrayLike",
-    k: "ArrayLike",
-    /,
-    *,
-    backend: "Backend" = None,
-) -> "ArrayLike":
-    r"""Compute the closed form of the CRPS for the hypergeometric distribution.
-
-    It is based on the following formulation from
-    [Jordan et al. (2019)](https://www.jstatsoft.org/article/view/v090i12):
-
-    $$
-    \mathrm{CRPS}(F_{m, n, k}, y) = 2 \sum_{x = 0}^{n} f_{m,n,k}(x) (1\{y < x\}
-    - F_{m,n,k}(x) + f_{m,n,k}(x)/2) (x - y),
-    $$
-
-    where $f_{m, n, k}$ and $F_{m, n, k}$ are the PDF and CDF of the hypergeometric
-    distribution with population parameters $m,n = 0, 1, 2, ...$ and size parameter
-    $k = 0, ..., m + n$.
-
-    Parameters
-    ----------
-    observation:
-        The observed values.
-    m:
-        Number of success states in the population.
-    n:
-        Number of failure states in the population.
-    k:
-        Number of draws, without replacement. Must be in 0, 1, ..., m + n.
-    backend:
-        The name of the backend used for computations. Defaults to 'numba' if available, else 'numpy'.
-
-    Returns
-    -------
-    score:
-        The CRPS between obs and Hypergeometric(m, n, k).
-
-    Examples
-    --------
-    >>> import scoringrules as sr
-    >>> sr.crps_hypergeometric(5, 7, 13, 12)
-    0.44697415547610597
-    """
-    return crps.hypergeometric(observation, m, n, k, backend=backend)
+
+    Examples
+    --------
+    >>> import scoringrules as sr
+    >>> sr.crps_clogistic(0.0, 0.1, 0.4, -1.0, 1.0)
+    """
+    lmass = stats._logis_cdf((lower - location) / scale)
+    umass = 1 - stats._logis_cdf((upper - location) / scale)
+    return crps.gtclogistic(observation, location, scale, lower, upper, lmass, umass, backend=backend)
 
 
 def crps_laplace(
@@ -980,13 +989,51 @@
     score:
         The CRPS between obs and Laplace(location, scale).
 
-    Examples
-    --------
-    >>> import scoringrules as sr
     >>> sr.crps_laplace(0.3, 0.1, 0.2)
     0.12357588823428847
     """
     return crps.laplace(observation, location, scale, backend=backend)
+
+
+def crps_logistic(
+    observation: "ArrayLike",
+    mu: "ArrayLike",
+    sigma: "ArrayLike",
+    /,
+    *,
+    backend: "Backend" = None,
+) -> "ArrayLike":
+    r"""Compute the closed form of the CRPS for the logistic distribution.
+
+    It is based on the following formulation from
+    [Jordan et al. (2019)](https://www.jstatsoft.org/article/view/v090i12):
+
+    $$ \mathrm{CRPS}(\mathcal{L}(\mu, \sigma), y) = \sigma \left\{ \omega - 2 \log F(\omega) - 1 \right\}, $$
+
+    where $F(\omega)$ is the CDF of the standard logistic distribution at the
+    normalized prediction error $\omega = \frac{y - \mu}{\sigma}$.
+
+    Parameters
+    ----------
+    observations: ArrayLike
+        Observed values.
+    mu: ArrayLike
+        Location parameter of the forecast logistic distribution.
+    sigma: ArrayLike
+        Scale parameter of the forecast logistic distribution.
+
+    Returns
+    -------
+    crps: array_like
+        The CRPS for the Logistic(mu, sigma) forecasts given the observations.
+
+    Examples
+    --------
+    >>> import scoringrules as sr
+    >>> sr.crps_logistic(0.0, 0.4, 0.1)
+    0.30363
+    """
+    return crps.logistic(observation, mu, sigma, backend=backend)
 
 
 def crps_loglaplace(
@@ -1032,150 +1079,14 @@
     -------
     score:
         The CRPS between obs and Loglaplace(locationlog, scalelog).
->>>>>>> 145167c2
-
-    Examples
-    --------
-    >>> import scoringrules as sr
-<<<<<<< HEAD
-    >>> sr.crps_clogistic(0.0, 0.1, 0.4, -1.0, 1.0)
-    """
-    lmass = stats._logis_cdf((lower - location) / scale)
-    umass = 1 - stats._logis_cdf((upper - location) / scale)
-    return crps.gtclogistic(observation, location, scale, lower, upper, lmass, umass, backend=backend)
-
-
-def crps_logistic(
-=======
+
+    Examples
+    --------
+    >>> import scoringrules as sr
     >>> sr.crps_loglaplace(3.0, 0.1, 0.9)
     1.162020513653791
     """
     return crps.loglaplace(observation, locationlog, scalelog, backend=backend)
-
-
-def crps_normal(
->>>>>>> 145167c2
-    observation: "ArrayLike",
-    mu: "ArrayLike",
-    sigma: "ArrayLike",
-    /,
-    *,
-    backend: "Backend" = None,
-) -> "ArrayLike":
-    r"""Compute the closed form of the CRPS for the logistic distribution.
-
-    It is based on the following formulation from
-    [Jordan et al. (2019)](https://www.jstatsoft.org/article/view/v090i12):
-
-    $$ \mathrm{CRPS}(\mathcal{L}(\mu, \sigma), y) = \sigma \left\{ \omega - 2 \log F(\omega) - 1 \right\}, $$
-
-    where $F(\omega)$ is the CDF of the standard logistic distribution at the
-    normalized prediction error $\omega = \frac{y - \mu}{\sigma}$.
-
-    Parameters
-    ----------
-    observations: ArrayLike
-        Observed values.
-    mu: ArrayLike
-        Location parameter of the forecast logistic distribution.
-    sigma: ArrayLike
-        Scale parameter of the forecast logistic distribution.
-
-    Returns
-    -------
-    crps: array_like
-        The CRPS for the Logistic(mu, sigma) forecasts given the observations.
-
-    Examples
-    --------
-    >>> import scoringrules as sr
-    >>> sr.crps_logistic(0.0, 0.4, 0.1)
-    0.30363
-    """
-    return crps.logistic(observation, mu, sigma, backend=backend)
-
-
-def crps_lognormal(
-    observation: "ArrayLike",
-    mulog: "ArrayLike",
-    sigmalog: "ArrayLike",
-    backend: "Backend" = None,
-) -> "ArrayLike":
-    r"""Compute the closed form of the CRPS for the lognormal distribution.
-
-    It is based on the formulation introduced by
-    [Baran and Lerch (2015)](https://rmets.onlinelibrary.wiley.com/doi/full/10.1002/qj.2521)
-
-    $$ \mathrm{CRPS}(\mathrm{log}\mathcal{N}(\mu, \sigma), y) =
-    y [2 \Phi(y) - 1] - 2 \mathrm{exp}(\mu + \frac{\sigma^2}{2})
-    \left[ \Phi(\omega - \sigma) + \Phi(\frac{\sigma}{\sqrt{2}}) \right]$$
-
-    where $\Phi$ is the CDF of the standard normal distribution and
-    $\omega = \frac{\mathrm{log}y - \mu}{\sigma}$.
-
-    Note that mean and standard deviation are not the values for the distribution itself,
-    but of the underlying normal distribution it is derived from.
-
-    Parameters
-    ----------
-    observation:
-        The observed values.
-    mulog:
-        Mean of the normal underlying distribution.
-    sigmalog:
-        Standard deviation of the underlying normal distribution.
-
-    Returns
-    -------
-    crps: ArrayLike
-        The CRPS between Lognormal(mu, sigma) and obs.
-
-    Examples
-    --------
-    >>> import scoringrules as sr
-    >>> sr.crps_lognormal(0.1, 0.4, 0.0)
-    """
-    return crps.lognormal(observation, mulog, sigmalog, backend=backend)
-
-
-def crps_normal(
-    observation: "ArrayLike",
-    mu: "ArrayLike",
-    sigma: "ArrayLike",
-    /,
-    *,
-    backend: "Backend" = None,
-) -> "ArrayLike":
-    r"""Compute the closed form of the CRPS for the normal distribution.
-
-    It is based on the following formulation from
-    [Geiting et al. (2005)](https://journals.ametsoc.org/view/journals/mwre/133/5/mwr2904.1.xml):
-
-    $$ \mathrm{CRPS}(\mathcal{N}(\mu, \sigma), y) = \sigma \Bigl\{ \omega [\Phi(ω) - 1] + 2 \phi(\omega) - \frac{1}{\sqrt{\pi}} \Bigl\},$$
-
-    where $\Phi(ω)$ and $\phi(ω)$ are respectively the CDF and PDF of the standard normal
-    distribution at the normalized prediction error $\omega = \frac{y - \mu}{\sigma}$.
-
-    Parameters
-    ----------
-    observations: ArrayLike
-        The observed values.
-    mu: ArrayLike
-        Mean of the forecast normal distribution.
-    sigma: ArrayLike
-        Standard deviation of the forecast normal distribution.
-
-    Returns
-    -------
-    crps: array_like
-        The CRPS between Normal(mu, sigma) and obs.
-
-    Examples
-    --------
-    >>> import scoringrules as sr
-    >>> sr.crps_normal(0.1, 0.4, 0.0)
-    """
-    return crps.normal(observation, mu, sigma, backend=backend)
 
 
 def crps_loglogistic(
@@ -1234,30 +1145,110 @@
     return crps.loglogistic(observation, mulog, sigmalog, backend=backend)
 
 
+def crps_lognormal(
+    observation: "ArrayLike",
+    mulog: "ArrayLike",
+    sigmalog: "ArrayLike",
+    backend: "Backend" = None,
+) -> "ArrayLike":
+    r"""Compute the closed form of the CRPS for the lognormal distribution.
+
+    It is based on the formulation introduced by
+    [Baran and Lerch (2015)](https://rmets.onlinelibrary.wiley.com/doi/full/10.1002/qj.2521)
+
+    $$ \mathrm{CRPS}(\mathrm{log}\mathcal{N}(\mu, \sigma), y) =
+    y [2 \Phi(y) - 1] - 2 \mathrm{exp}(\mu + \frac{\sigma^2}{2})
+    \left[ \Phi(\omega - \sigma) + \Phi(\frac{\sigma}{\sqrt{2}}) \right]$$
+
+    where $\Phi$ is the CDF of the standard normal distribution and
+    $\omega = \frac{\mathrm{log}y - \mu}{\sigma}$.
+
+    Note that mean and standard deviation are not the values for the distribution itself,
+    but of the underlying normal distribution it is derived from.
+
+    Parameters
+    ----------
+    observation:
+        The observed values.
+    mulog:
+        Mean of the normal underlying distribution.
+    sigmalog:
+        Standard deviation of the underlying normal distribution.
+
+    Returns
+    -------
+    crps: ArrayLike
+        The CRPS between Lognormal(mu, sigma) and obs.
+
+    Examples
+    --------
+    >>> import scoringrules as sr
+    >>> sr.crps_lognormal(0.1, 0.4, 0.0)
+    """
+    return crps.lognormal(observation, mulog, sigmalog, backend=backend)
+
+
+def crps_normal(
+    observation: "ArrayLike",
+    mu: "ArrayLike",
+    sigma: "ArrayLike",
+    /,
+    *,
+    backend: "Backend" = None,
+) -> "ArrayLike":
+    r"""Compute the closed form of the CRPS for the normal distribution.
+
+    It is based on the following formulation from
+    [Geiting et al. (2005)](https://journals.ametsoc.org/view/journals/mwre/133/5/mwr2904.1.xml):
+
+    $$ \mathrm{CRPS}(\mathcal{N}(\mu, \sigma), y) = \sigma \Bigl\{ \omega [\Phi(ω) - 1] + 2 \phi(\omega) - \frac{1}{\sqrt{\pi}} \Bigl\},$$
+
+    where $\Phi(ω)$ and $\phi(ω)$ are respectively the CDF and PDF of the standard normal
+    distribution at the normalized prediction error $\omega = \frac{y - \mu}{\sigma}$.
+
+    Parameters
+    ----------
+    observations: ArrayLike
+        The observed values.
+    mu: ArrayLike
+        Mean of the forecast normal distribution.
+    sigma: ArrayLike
+        Standard deviation of the forecast normal distribution.
+
+    Returns
+    -------
+    crps: array_like
+        The CRPS between Normal(mu, sigma) and obs.
+
+    Examples
+    --------
+    >>> import scoringrules as sr
+    >>> sr.crps_normal(0.1, 0.4, 0.0)
+    """
+    return crps.normal(observation, mu, sigma, backend=backend)
+
+
 __all__ = [
     "crps_ensemble",
     "twcrps_ensemble",
     "owcrps_ensemble",
     "vrcrps_ensemble",
-<<<<<<< HEAD
-=======
     "crps_quantile",
->>>>>>> 145167c2
     "crps_beta",
     "crps_binomial",
     "crps_exponential",
     "crps_exponentialM",
     "crps_gamma",
-<<<<<<< HEAD
+    "crps_gev",
+    "crps_gpd",
     "crps_gtclogistic",
     "crps_tlogistic",
     "crps_clogistic",
-=======
-    "crps_gev",
-    "crps_gpd",
     "crps_hypergeometric",
->>>>>>> 145167c2
+    "crps_laplace",
     "crps_logistic",
+    "crps_loglaplace",
+    "crps_loglogistic",
     "crps_lognormal",
     "crps_normal",
 ]