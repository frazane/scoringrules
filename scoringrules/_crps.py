import typing as tp

from scoringrules.backend import backends
from scoringrules.core import crps

if tp.TYPE_CHECKING:
    from scoringrules.core.typing import Array, ArrayLike, Backend


def crps_ensemble(
    observations: "ArrayLike",
    forecasts: "Array",
    /,
    axis: int = -1,
    *,
    sorted_ensemble: bool = False,
    estimator: str = "pwm",
    backend: "Backend" = None,
) -> "Array":
    r"""Estimate the Continuous Ranked Probability Score (CRPS) for a finite ensemble.

    Parameters
    ----------
    observations: ArrayLike
        The observed values.
    forecasts: ArrayLike
        The predicted forecast ensemble, where the ensemble dimension is by default
        represented by the last axis.
    axis: int
        The axis corresponding to the ensemble. Default is the last axis.
    sorted_ensemble: bool
        Boolean indicating whether the ensemble members are already in ascending order.
        Default is False.
    estimator: str
        Indicates the CRPS estimator to be used.
    backend: str
        The name of the backend used for computations. Defaults to 'numba' if available, else 'numpy'.

    Returns
    -------
    crps: ArrayLike
        The CRPS between the forecast ensemble and obs.

    Examples
    --------
    >>> import scoringrules as sr
    >>> sr.crps_ensemble(obs, pred)
    """
    B = backends.active if backend is None else backends[backend]
    observations, forecasts = map(B.asarray, (observations, forecasts))

    if estimator not in crps.estimator_gufuncs:
        raise ValueError(
            f"{estimator} is not a valid estimator. "
            f"Must be one of {crps.estimator_gufuncs.keys()}"
        )

    if axis != -1:
        forecasts = B.moveaxis(forecasts, axis, -1)

    if not sorted_ensemble and estimator not in ["nrg", "akr", "akr_circperm", "fair"]:
        forecasts = B.sort(forecasts, axis=-1)

    if backend == "numba":
        return crps.estimator_gufuncs[estimator](observations, forecasts)

    return crps.ensemble(observations, forecasts, estimator, backend=backend)


def twcrps_ensemble(
    observations: "ArrayLike",
    forecasts: "Array",
    v_func: tp.Callable[["ArrayLike"], "ArrayLike"],
    /,
    axis: int = -1,
    *,
    estimator: str = "pwm",
    sorted_ensemble: bool = False,
    backend: "Backend" = None,
) -> "Array":
    r"""Estimate the Threshold-Weighted Continuous Ranked Probability Score (twCRPS) for a finite ensemble.

    Computation is performed using the ensemble representation of the twCRPS in
    [Allen et al. (2022)](https://arxiv.org/abs/2202.12732):

    $$ \mathrm{twCRPS}(F_{ens}, y) = \frac{1}{M} \sum_{m = 1}^{M} |v(x_{m}) - v(y)| - \frac{1}{2 M^{2}} \sum_{m = 1}^{M} \sum_{j = 1}^{M} |v(x_{m}) - v(x_{j})|,$$

    where $F_{ens}(x) = \sum_{m=1}^{M} 1 \{ x_{m} \leq x \}/M$ is the empirical
    distribution function associated with an ensemble forecast $x_{1}, \dots, x_{M}$ with
    $M$ members, and $v$ is the chaining function used to target particular outcomes.

    Parameters
    ----------
    observations: ArrayLike
        The observed values.
    forecasts: ArrayLike
        The predicted forecast ensemble, where the ensemble dimension is by default
        represented by the last axis.
    v_func: tp.Callable
        Chaining function used to emphasise particular outcomes. For example, a function that
        only considers values above a certain threshold $t$ by projecting forecasts and observations
        to $[t, \inf)$.
    axis: int
        The axis corresponding to the ensemble. Default is the last axis.
    backend: str
        The name of the backend used for computations. Defaults to 'numba' if available, else 'numpy'.

    Returns
    -------
    twcrps: ArrayLike
        The twCRPS between the forecast ensemble and obs for the chosen chaining function.

    Examples
    --------
    >>> import numpy as np
    >>> import scoringrules as sr
    >>>
    >>> def v_func(x):
    >>>    return np.maximum(x, -1.0)
    >>>
    >>> sr.twcrps_ensemble(obs, pred, v_func)
    """
    observations, forecasts = map(v_func, (observations, forecasts))
    return crps_ensemble(
        observations,
        forecasts,
        axis=axis,
        sorted_ensemble=sorted_ensemble,
        estimator=estimator,
        backend=backend,
    )


def crps_quantile(
    observations: "ArrayLike",
    forecasts: "Array",
    alpha: "Array",
    /,
    axis: int = -1,
    *,
    backend: "Backend" = None,
) -> "Array":
    r"""Approximate the CRPS from quantile predictions via the Pinball Loss.

    It is based on the notation in [Berrisch & Ziel, 2022](https://arxiv.org/pdf/2102.00968)

    The CRPS can be approximated as the mean pinball loss for all
    quantile forecasts $F_q$ with level $q \in Q$:

    $$\text{quantileCRPS} = \frac{2}{|Q|} \sum_{q \in Q} PB_q$$

    where the pinball loss is defined as:

    $$\text{PB}_q = \begin{cases}
        q(y - F_q) &\text{if} & y \geq F_q  \\
        (1-q)(F_q - y) &\text{else.} &  \\
    \end{cases} $$

    Parameters
    ----------
    observations: ArrayLike
        The observed values.
    forecasts: Array
        The predicted forecast ensemble, where the ensemble dimension is by default
        represented by the last axis.
    alpha: Array
        The percentile levels. We expect the quantile array to match the axis (see below) of the forecast array.
    axis: int
        The axis corresponding to the ensemble. Default is the last axis.
    backend: str
        The name of the backend used for computations. Defaults to 'numba' if available, else 'numpy'.

    Returns
    -------
    qcrps: Array
        An array of CRPS scores for each forecast, which should be averaged to get meaningful values.

    Examples
    --------
    >>> import scoringrules as sr
    >>> sr.crps_quantile(obs, fct, alpha)
    """
    B = backends.active if backend is None else backends[backend]
    observations, forecasts, alpha = map(B.asarray, (observations, forecasts, alpha))

    if axis != -1:
        forecasts = B.moveaxis(forecasts, axis, -1)

    if not forecasts.shape[-1] == alpha.shape[-1]:
        raise ValueError("Expected matching length of forecasts and alpha values.")

    if B.name == "numba":
        return crps.quantile_pinball_gufunc(observations, forecasts, alpha)

    return crps.quantile_pinball(observations, forecasts, alpha, backend=backend)


def owcrps_ensemble(
    observations: "ArrayLike",
    forecasts: "Array",
    w_func: tp.Callable[["ArrayLike"], "ArrayLike"],
    /,
    axis: int = -1,
    *,
    estimator: tp.Literal["nrg"] = "nrg",
    backend: "Backend" = None,
) -> "Array":
    r"""Estimate the Outcome-Weighted Continuous Ranked Probability Score (owCRPS) for a finite ensemble.

    Computation is performed using the ensemble representation of the owCRPS in
    [Allen et al. (2022)](https://arxiv.org/abs/2202.12732):

    $$ \mathrm{owCRPS}(F_{ens}, y) = \frac{1}{M \bar{w}} \sum_{m = 1}^{M} |x_{m} - y|w(x_{m})w(y) - \frac{1}{2 M^{2} \bar{w}^{2}} \sum_{m = 1}^{M} \sum_{j = 1}^{M} |x_{m} - x_{j}|w(x_{m})w(x_{j})w(y),$$

    where $F_{ens}(x) = \sum_{m=1}^{M} 1\{ x_{m} \leq x \}/M$ is the empirical
    distribution function associated with an ensemble forecast $x_{1}, \dots, x_{M}$ with
    $M$ members, $w$ is the chosen weight function, and $\bar{w} = \sum_{m=1}^{M}w(x_{m})/M$.

    Parameters
    ----------
    observations: ArrayLike
        The observed values.
    forecasts: ArrayLike
        The predicted forecast ensemble, where the ensemble dimension is by default
        represented by the last axis.
    w_func: tp.Callable
        Weight function used to emphasise particular outcomes.
    axis: int
        The axis corresponding to the ensemble. Default is the last axis.
    backend: str
        The name of the backend used for computations. Defaults to 'numba' if available, else 'numpy'.

    Returns
    -------
    owcrps: ArrayLike
        The owCRPS between the forecast ensemble and obs for the chosen weight function.

    Examples
    --------
    >>> import numpy as np
    >>> import scoringrules as sr
    >>>
    >>> def w_func(x):
    >>>    return (x > -1).astype(float)
    >>>
    >>> sr.owcrps_ensemble(obs, pred, w_func)
    """
    B = backends.active if backend is None else backends[backend]

    if estimator != "nrg":
        raise ValueError(
            "Only the energy form of the estimator is available "
            "for the outcome-weighted CRPS."
        )
    if axis != -1:
        forecasts = B.moveaxis(forecasts, axis, -1)

    obs_weights, fct_weights = map(w_func, (observations, forecasts))

    if backend == "numba":
        return crps.estimator_gufuncs["ow" + estimator](
            observations, forecasts, obs_weights, fct_weights
        )

    observations, forecasts, obs_weights, fct_weights = map(
        B.asarray, (observations, forecasts, obs_weights, fct_weights)
    )
    return crps.ow_ensemble(
        observations, forecasts, obs_weights, fct_weights, backend=backend
    )


def vrcrps_ensemble(
    observations: "ArrayLike",
    forecasts: "Array",
    w_func: tp.Callable[["ArrayLike"], "ArrayLike"],
    /,
    axis: int = -1,
    *,
    estimator: tp.Literal["nrg"] = "nrg",
    backend: "Backend" = None,
) -> "Array":
    r"""Estimate the Vertically Re-scaled Continuous Ranked Probability Score (vrCRPS) for a finite ensemble.

    Computation is performed using the ensemble representation of the vrCRPS in
    [Allen et al. (2022)](https://arxiv.org/abs/2202.12732):

    $$
    \begin{split}
        \mathrm{vrCRPS}(F_{ens}, y) = & \frac{1}{M} \sum_{m = 1}^{M} |x_{m} - y|w(x_{m})w(y) - \frac{1}{2 M^{2}} \sum_{m = 1}^{M} \sum_{j = 1}^{M} |x_{m} - x_{j}|w(x_{m})w(x_{j}) \\
            & + \left( \frac{1}{M} \sum_{m = 1}^{M} |x_{m}| w(x_{m}) - |y| w(y) \right) \left( \frac{1}{M} \sum_{m = 1}^{M} w(x_{m}) - w(y) \right),
    \end{split}
    $$

    where $F_{ens}(x) = \sum_{m=1}^{M} 1 \{ x_{m} \leq x \}/M$ is the empirical
    distribution function associated with an ensemble forecast $x_{1}, \dots, x_{M}$ with
    $M$ members, $w$ is the chosen weight function, and $\bar{w} = \sum_{m=1}^{M}w(x_{m})/M$.

    Parameters
    ----------
    observations: ArrayLike
        The observed values.
    forecasts: ArrayLike
        The predicted forecast ensemble, where the ensemble dimension is by default
        represented by the last axis.
    w_func: tp.Callable
        Weight function used to emphasise particular outcomes.
    axis: int
        The axis corresponding to the ensemble. Default is the last axis.
    backend: str
        The name of the backend used for computations. Defaults to 'numba' if available, else 'numpy'.

    Returns
    -------
    vrcrps: ArrayLike
        The vrCRPS between the forecast ensemble and obs for the chosen weight function.

    Examples
    --------
    >>> import numpy as np
    >>> import scoringrules as sr
    >>>
    >>> def w_func(x):
    >>>    return (x > -1).astype(float)
    >>>
    >>> sr.vrcrps_ensemble(obs, pred, w_func)
    """
    B = backends.active if backend is None else backends[backend]

    if estimator != "nrg":
        raise ValueError(
            "Only the energy form of the estimator is available "
            "for the outcome-weighted CRPS."
        )
    if axis != -1:
        forecasts = B.moveaxis(forecasts, axis, -1)

    obs_weights, fct_weights = map(w_func, (observations, forecasts))

    if backend == "numba":
        return crps.estimator_gufuncs["vr" + estimator](
            observations, forecasts, obs_weights, fct_weights
        )

    observations, forecasts, obs_weights, fct_weights = map(
        B.asarray, (observations, forecasts, obs_weights, fct_weights)
    )
    return crps.vr_ensemble(
        observations, forecasts, obs_weights, fct_weights, backend=backend
    )


def crps_beta(
    observation: "ArrayLike",
    a: "ArrayLike",
    b: "ArrayLike",
    /,
    lower: "ArrayLike" = 0.0,
    upper: "ArrayLike" = 1.0,
    *,
    backend: "Backend" = None,
) -> "ArrayLike":
    r"""Compute the closed form of the CRPS for the beta distribution.

    It is based on the following formulation from
    [Jordan et al. (2019)](https://www.jstatsoft.org/article/view/v090i12):

    $$
    \mathrm{CRPS}(F_{\alpha, \beta}, y) = (u - l)\left\{ \frac{y - l}{u - l}
    \left( 2F_{\alpha, \beta} \left( \frac{y - l}{u - l} \right) - 1 \right)
    + \frac{\alpha}{\alpha + \beta} \left( 1 - 2F_{\alpha + 1, \beta}
    \left( \frac{y - l}{u - l} \right)
    - \frac{2B(2\alpha, 2\beta)}{\alpha B(\alpha, \beta)^{2}} \right) \right\}
    $$

    where $F_{\alpha, \beta}$ is the beta distribution function with shape parameters
    $\alpha, \beta > 0$, and lower and upper bounds $l, u \in \R$, $l < u$.

    Parameters
    ----------
    observation:
        The observed values.
    a:
        First shape parameter of the forecast beta distribution.
    b:
        Second shape parameter of the forecast beta distribution.
    lower:
        Lower bound of the forecast beta distribution.
    upper:
        Upper bound of the forecast beta distribution.
    backend:
        The name of the backend used for computations. Defaults to 'numba' if available, else 'numpy'.

    Returns
    -------
    score:
        The CRPS between Beta(a, b) and obs.

    Examples
    --------
    >>> import scoringrules as sr
    >>> sr.crps_beta(0.3, 0.7, 1.1)
    0.0850102437
    """
    return crps.beta(observation, a, b, lower, upper, backend=backend)


def crps_binomial(
    observation: "ArrayLike",
    n: "ArrayLike",
    prob: "ArrayLike",
    /,
    *,
    backend: "Backend" = None,
) -> "ArrayLike":
    r"""Compute the closed form of the CRPS for the binomial distribution.

    It is based on the following formulation from
    [Jordan et al. (2019)](https://www.jstatsoft.org/article/view/v090i12):

    $$
    \mathrm{CRPS}(F_{n, p}, y) = 2 \sum_{x = 0}^{n} f_{n,p}(x) (1\{y < x\}
    - F_{n,p}(x) + f_{n,p}(x)/2) (x - y),
    $$

    where $f_{n, p}$ and $F_{n, p}$ are the PDF and CDF of the binomial distribution
    with size parameter $n = 0, 1, 2, ...$ and probability parameter $p \in [0, 1]$.

    Parameters
    ----------
    observation:
        The observed values as an integer or array of integers.
    n:
        Size parameter of the forecast binomial distribution as an integer or array of integers.
    prob:
        Probability parameter of the forecast binomial distribution as a float or array of floats.

    Returns
    -------
    score:
        The CRPS between Binomial(n, prob) and obs.

    Examples
    --------
    >>> import scoringrules as sr
    >>> sr.crps_binomial(4, 10, 0.5)
    0.5955715179443359
    """
    return crps.binomial(observation, n, prob, backend=backend)


def crps_exponential(
    observation: "ArrayLike",
    rate: "ArrayLike",
    /,
    *,
    backend: "Backend" = None,
) -> "ArrayLike":
    r"""Compute the closed form of the CRPS for the exponential distribution.

    It is based on the following formulation from
    [Jordan et al. (2019)](https://www.jstatsoft.org/article/view/v090i12):

    $$\mathrm{CRPS}(F_{\lambda}, y) = |y| - \frac{2F_{\lambda}(y)}{\lambda} + \frac{1}{2 \lambda},$$

    where $F_{\lambda}$ is exponential distribution function with rate parameter $\lambda > 0$.

    Parameters
    ----------
    observation:
        The observed values.
    rate:
        Rate parameter of the forecast exponential distribution.

    Returns
    -------
    score:
        The CRPS between Exp(rate) and obs.

    Examples
    --------
    ```pycon
    >>> import scoringrules as sr
    >>> import numpy as np
    >>> sr.crps_exponential(0.8, 3.0)
    0.360478635526275
    >>> sr.crps_exponential(np.array([0.8, 0.9]), np.array([3.0, 2.0]))
    array([0.36047864, 0.24071795])
    ```
    """
    return crps.exponential(observation, rate, backend=backend)


def crps_exponentialM(
    observation: "ArrayLike",
    /,
    mass: "ArrayLike" = 0.0,
    location: "ArrayLike" = 0.0,
    scale: "ArrayLike" = 1.0,
    *,
    backend: "Backend" = None,
) -> "ArrayLike":
    r"""Compute the closed form of the CRPS for the standard exponential distribution with a point mass at the boundary.

    It is based on the following formulation from
    [Jordan et al. (2019)](https://www.jstatsoft.org/article/view/v090i12):

    $$ \mathrm{CRPS}(F_{M}, y) = |y| - 2 (1 - M) F(y) + \frac{(1 - M)**2}{2}, $$

    $$ \mathrm{CRPS}(F_{M, \mu, \sigma}, y) =
    \sigma \mathrm{CRPS} \left( F_{M}, \frac{y - \mu}{\sigma} \right), $$

    where $F_{M, \mu, \sigma}$ is standard exponential distribution function
    generalised using a location parameter $\mu$ and scale parameter $\sigma < 0$
    and a point mass $M \in [0, 1]$ at $\mu$, $F_{M} = F_{M, 0, 1}$, and

    $$ F(y) = 1 - \exp(-y) $$

    for $y \geq 0$, and 0 otherwise.

    Parameters
    ----------
    observation:
        The observed values.
    mass:
        Mass parameter of the forecast exponential distribution.
    location:
        Location parameter of the forecast exponential distribution.
    scale:
        Scale parameter of the forecast exponential distribution.
    backend:
        The name of the backend used for computations. Defaults to 'numba' if available, else 'numpy'.

    Returns
    -------
    score:
        The CRPS between obs and ExpM(mass, location, scale).

    Examples
    --------
    >>> import scoringrules as sr
    >>> sr.crps_exponentialM(0.4, 0.2, 0.0, 1.0)
    """
    return crps.exponentialM(observation, mass, location, scale, backend=backend)


def crps_gamma(
    observation: "ArrayLike",
    shape: "ArrayLike",
    /,
    rate: "ArrayLike | None" = None,
    *,
    scale: "ArrayLike | None" = None,
    backend: "Backend" = None,
) -> "ArrayLike":
    r"""Compute the closed form of the CRPS for the gamma distribution.

    It is based on the following formulation from
    [Scheuerer and Möller (2015)](doi: doi:10.1214/15-AOAS843):

    $$ \mathrm{CRPS}(F_{\alpha, \beta}, y) = y(2F_{\alpha, \beta}(y) - 1)
    - \frac{\alpha}{\beta} (2 F_{\alpha + 1, \beta}(y) - 1)
    - \frac{1}{\beta B(1/2, \alpha)}. $$

    where $F_{\alpha, \beta}$ is gamma distribution function with shape
    parameter $\alpha > 0$ and rate parameter $\beta > 0$ (equivalently,
    with scale parameter $1/\beta$).

    Parameters
    ----------
    observation:
        The observed values.
    shape:
        Shape parameter of the forecast gamma distribution.
    rate:
        Rate parameter of the forecast rate distribution.
    scale:
        Scale parameter of the forecast scale distribution, where `scale = 1 / rate`.

    Returns
    -------
    score:
        The CRPS between obs and Gamma(shape, rate).

    Examples
    --------
    >>> import scoringrules as sr
    >>> sr.crps_gamma(0.2, 1.1, 0.1)
    5.503536008961291

    Raises
    ------
    ValueError
        If both `rate` and `scale` are provided, or if neither is provided.
    """
    if (scale is None and rate is None) or (scale is not None and rate is not None):
        raise ValueError(
            "Either `rate` or `scale` must be provided, but not both or neither."
        )

    if rate is None:
        rate = 1.0 / scale

    return crps.gamma(observation, shape, rate, backend=backend)


<<<<<<< HEAD
def crps_gpd(
=======
def crps_gev(
>>>>>>> 901fd8d9
    observation: "ArrayLike",
    shape: "ArrayLike",
    /,
    location: "ArrayLike" = 0.0,
    scale: "ArrayLike" = 1.0,
<<<<<<< HEAD
    mass: "ArrayLike" = 0.0,
    *,
    backend: "Backend" = None,
) -> "ArrayLike":
    r"""Compute the closed form of the CRPS for the generalised pareto distribution (GPD).

    It is based on the following formulation from
    [Jordan et al. (2019)](https://www.jstatsoft.org/article/view/v090i12):

    $$
    \mathrm{CRPS}(F_{M, \xi}, y) =
    |y| - \frac{2 (1 - M)}{1 - \xi} \left( 1 - (1 - F_{\xi}(y))^{1 - \xi} \right)
    + \frac{(1 - M)^{2}}{2 - \xi},
    $$

    $$
    \mathrm{CRPS}(F_{M, \xi, \mu, \sigma}, y) =
    \sigma \mathrm{CRPS} \left( F_{M, \xi}, \frac{y - \mu}{\sigma} \right),
    $$

    where $F_{M, \xi, \mu, \sigma}$ is the GPD distribution function with shape
    parameter $\xi < 1$, location parameter $\mu$, scale parameter $\sigma > 0$,
    and point mass $M \in [0, 1]$ at the lower boundary. $F_{M, \xi} = F_{M, \xi, 0, 1}$.
=======
    *,
    backend: "Backend" = None,
) -> "ArrayLike":
    r"""Compute the closed form of the CRPS for the generalised extreme value (GEV) distribution.

    It is based on the following formulation from
    [Friederichs and Thorarinsdottir (2012)](doi/10.1002/env.2176):

    $$
    \text{CRPS}(F_{\xi, \mu, \sigma}, y) =
    \sigma \cdot \text{CRPS}(F_{\xi}, \frac{y - \mu}{\sigma})
    $$

    Special cases are handled as follows:

    - For $\xi = 0$:

    $$
    \text{CRPS}(F_{\xi}, y) = -y - 2\text{Ei}(\log F_{\xi}(y)) + C - \log 2
    $$

    - For $\xi \neq 0$:

    $$
    \text{CRPS}(F_{\xi}, y) = y(2F_{\xi}(y) - 1) - 2G_{\xi}(y)
    - \frac{1 - (2 - 2^{\xi}) \Gamma(1 - \xi)}{\xi}
    $$

    where $C$ is the Euler-Mascheroni constant, $\text{Ei}$ is the exponential
    integral, and $\Gamma$ is the gamma function. The GEV cumulative distribution
    function $F_{\xi}$ and the auxiliary function $G_{\xi}$ are defined as:

    - For $\xi = 0$:

    $$
    F_{\xi}(x) = \exp(-\exp(-x))
    $$

    - For $\xi \neq 0$:

    $$
    F_{\xi}(x) =
    \begin{cases}
    0, & x \leq \frac{1}{\xi} \\
    \exp(-(1 + \xi x)^{-1/\xi}), & x > \frac{1}{\xi}
    \end{cases}
    $$

    $$
    G_{\xi}(x) =
    \begin{cases}
    0, & x \leq \frac{1}{\xi} \\
    \frac{F_{\xi}(x)}{\xi} + \frac{\Gamma_u(1-\xi, -\log F_{\xi}(x))}{\xi}, & x > \frac{1}{\xi}
    \end{cases}
    $$
>>>>>>> 901fd8d9

    Parameters
    ----------
    observation:
        The observed values.
    shape:
<<<<<<< HEAD
        Shape parameter of the forecast GPD distribution.
    location:
        Location parameter of the forecast GPD distribution.
    scale:
        Scale parameter of the forecast GPD distribution.
    mass:
        Mass parameter at the lower boundary of the forecast GPD distribution.
    backend:
        The name of the backend used for computations. Defaults to 'numba' if available, else 'numpy'.

    Returns
    -------
    score:
        The CRPS between obs and GPD(shape, location, scale, mass).
=======
        Shape parameter of the forecast GEV distribution.
    location:
        Location parameter of the forecast GEV distribution.
    scale:
        Scale parameter of the forecast GEV distribution.
    backend:
        The name of the backend used for computations. Defaults to 'numba' if available, else 'numpy'.


    Returns
    -------
    score:
        The CRPS between obs and GEV(shape, location, scale).
>>>>>>> 901fd8d9

    Examples
    --------
    >>> import scoringrules as sr
<<<<<<< HEAD
    >>> sr.crps_gpd(0.3, 0.9)
    0.6849331901197213
    """
    return crps.gpd(observation, shape, location, scale, mass, backend=backend)
=======
    >>> sr.crps_gev(0.3, 0.1)
    0.2924712413052034
    """
    return crps.gev(observation, shape, location, scale, backend=backend)
>>>>>>> 901fd8d9


def crps_normal(
    observation: "ArrayLike",
    mu: "ArrayLike",
    sigma: "ArrayLike",
    /,
    *,
    backend: "Backend" = None,
) -> "ArrayLike":
    r"""Compute the closed form of the CRPS for the normal distribution.

    It is based on the following formulation from
    [Geiting et al. (2005)](https://journals.ametsoc.org/view/journals/mwre/133/5/mwr2904.1.xml):

    $$ \mathrm{CRPS}(\mathcal{N}(\mu, \sigma), y) = \sigma \Bigl\{ \omega [\Phi(ω) - 1] + 2 \phi(\omega) - \frac{1}{\sqrt{\pi}} \Bigl\},$$

    where $\Phi(ω)$ and $\phi(ω)$ are respectively the CDF and PDF of the standard normal
    distribution at the normalized prediction error $\omega = \frac{y - \mu}{\sigma}$.

    Parameters
    ----------
    observations: ArrayLike
        The observed values.
    mu: ArrayLike
        Mean of the forecast normal distribution.
    sigma: ArrayLike
        Standard deviation of the forecast normal distribution.

    Returns
    -------
    crps: array_like
        The CRPS between Normal(mu, sigma) and obs.

    Examples
    --------
    >>> from scoringrules import crps
    >>> crps.normal(0.1, 0.4, 0.0)
    """
    return crps.normal(observation, mu, sigma, backend=backend)


def crps_lognormal(
    observation: "ArrayLike",
    mulog: "ArrayLike",
    sigmalog: "ArrayLike",
    backend: "Backend" = None,
) -> "ArrayLike":
    r"""Compute the closed form of the CRPS for the lognormal distribution.

    It is based on the formulation introduced by
    [Baran and Lerch (2015)](https://rmets.onlinelibrary.wiley.com/doi/full/10.1002/qj.2521)

    $$ \mathrm{CRPS}(\mathrm{log}\mathcal{N}(\mu, \sigma), y) =
    y [2 \Phi(y) - 1] - 2 \mathrm{exp}(\mu + \frac{\sigma^2}{2})
    \left[ \Phi(\omega - \sigma) + \Phi(\frac{\sigma}{\sqrt{2}}) \right]$$

    where $\Phi$ is the CDF of the standard normal distribution and
    $\omega = \frac{\mathrm{log}y - \mu}{\sigma}$.

    Note that mean and standard deviation are not the values for the distribution itself,
    but of the underlying normal distribution it is derived from.

    Parameters
    ----------
    observation:
        The observed values.
    mulog:
        Mean of the normal underlying distribution.
    sigmalog:
        Standard deviation of the underlying normal distribution.

    Returns
    -------
    crps: ArrayLike
        The CRPS between Lognormal(mu, sigma) and obs.

    Examples
    --------
    >>> from scoringrules import crps
    >>> crps.lognormal(0.1, 0.4, 0.0)
    """
    return crps.lognormal(observation, mulog, sigmalog, backend=backend)


def crps_logistic(
    observation: "ArrayLike",
    mu: "ArrayLike",
    sigma: "ArrayLike",
    /,
    *,
    backend: "Backend" = None,
) -> "ArrayLike":
    r"""Compute the closed form of the CRPS for the logistic distribution.

    It is based on the following formulation from
    [Jordan et al. (2019)](https://www.jstatsoft.org/article/view/v090i12):

    $$ \mathrm{CRPS}(\mathcal{L}(\mu, \sigma), y) = \sigma \left\{ \omega - 2 \log F(\omega) - 1 \right\}, $$

    where $F(\omega)$ is the CDF of the standard logistic distribution at the
    normalized prediction error $\omega = \frac{y - \mu}{\sigma}$.

    Parameters
    ----------
    observations: ArrayLike
        Observed values.
    mu: ArrayLike
        Location parameter of the forecast logistic distribution.
    sigma: ArrayLike
        Scale parameter of the forecast logistic distribution.

    Returns
    -------
    crps: array_like
        The CRPS for the Logistic(mu, sigma) forecasts given the observations.

    Examples
    --------
    >>> from scoringrules import crps
    >>> crps.logistic(0.1, 0.4, 0.0)
    """
    return crps.logistic(observation, mu, sigma, backend=backend)


__all__ = [
    "crps_ensemble",
    "twcrps_ensemble",
    "owcrps_ensemble",
    "vrcrps_ensemble",
    "crps_normal",
    "crps_lognormal",
    "crps_logistic",
]<|MERGE_RESOLUTION|>--- conflicted
+++ resolved
@@ -604,41 +604,12 @@
     return crps.gamma(observation, shape, rate, backend=backend)
 
 
-<<<<<<< HEAD
-def crps_gpd(
-=======
 def crps_gev(
->>>>>>> 901fd8d9
     observation: "ArrayLike",
     shape: "ArrayLike",
     /,
     location: "ArrayLike" = 0.0,
     scale: "ArrayLike" = 1.0,
-<<<<<<< HEAD
-    mass: "ArrayLike" = 0.0,
-    *,
-    backend: "Backend" = None,
-) -> "ArrayLike":
-    r"""Compute the closed form of the CRPS for the generalised pareto distribution (GPD).
-
-    It is based on the following formulation from
-    [Jordan et al. (2019)](https://www.jstatsoft.org/article/view/v090i12):
-
-    $$
-    \mathrm{CRPS}(F_{M, \xi}, y) =
-    |y| - \frac{2 (1 - M)}{1 - \xi} \left( 1 - (1 - F_{\xi}(y))^{1 - \xi} \right)
-    + \frac{(1 - M)^{2}}{2 - \xi},
-    $$
-
-    $$
-    \mathrm{CRPS}(F_{M, \xi, \mu, \sigma}, y) =
-    \sigma \mathrm{CRPS} \left( F_{M, \xi}, \frac{y - \mu}{\sigma} \right),
-    $$
-
-    where $F_{M, \xi, \mu, \sigma}$ is the GPD distribution function with shape
-    parameter $\xi < 1$, location parameter $\mu$, scale parameter $\sigma > 0$,
-    and point mass $M \in [0, 1]$ at the lower boundary. $F_{M, \xi} = F_{M, \xi, 0, 1}$.
-=======
     *,
     backend: "Backend" = None,
 ) -> "ArrayLike":
@@ -694,14 +665,70 @@
     \frac{F_{\xi}(x)}{\xi} + \frac{\Gamma_u(1-\xi, -\log F_{\xi}(x))}{\xi}, & x > \frac{1}{\xi}
     \end{cases}
     $$
->>>>>>> 901fd8d9
 
     Parameters
     ----------
     observation:
         The observed values.
     shape:
-<<<<<<< HEAD
+        Shape parameter of the forecast GEV distribution.
+    location:
+        Location parameter of the forecast GEV distribution.
+    scale:
+        Scale parameter of the forecast GEV distribution.
+    backend:
+        The name of the backend used for computations. Defaults to 'numba' if available, else 'numpy'.
+
+
+    Returns
+    -------
+    score:
+        The CRPS between obs and GEV(shape, location, scale).
+
+    Examples
+    --------
+    >>> import scoringrules as sr
+    >>> sr.crps_gev(0.3, 0.1)
+    0.2924712413052034
+    """
+    return crps.gev(observation, shape, location, scale, backend=backend)
+
+
+def crps_gpd(
+    observation: "ArrayLike",
+    shape: "ArrayLike",
+    /,
+    location: "ArrayLike" = 0.0,
+    scale: "ArrayLike" = 1.0,
+    mass: "ArrayLike" = 0.0,
+    *,
+    backend: "Backend" = None,
+) -> "ArrayLike":
+    r"""Compute the closed form of the CRPS for the generalised pareto distribution (GPD).
+
+    It is based on the following formulation from
+    [Jordan et al. (2019)](https://www.jstatsoft.org/article/view/v090i12):
+
+    $$
+    \mathrm{CRPS}(F_{M, \xi}, y) =
+    |y| - \frac{2 (1 - M)}{1 - \xi} \left( 1 - (1 - F_{\xi}(y))^{1 - \xi} \right)
+    + \frac{(1 - M)^{2}}{2 - \xi},
+    $$
+
+    $$
+    \mathrm{CRPS}(F_{M, \xi, \mu, \sigma}, y) =
+    \sigma \mathrm{CRPS} \left( F_{M, \xi}, \frac{y - \mu}{\sigma} \right),
+    $$
+
+    where $F_{M, \xi, \mu, \sigma}$ is the GPD distribution function with shape
+    parameter $\xi < 1$, location parameter $\mu$, scale parameter $\sigma > 0$,
+    and point mass $M \in [0, 1]$ at the lower boundary. $F_{M, \xi} = F_{M, \xi, 0, 1}$.
+
+    Parameters
+    ----------
+    observation:
+        The observed values.
+    shape:
         Shape parameter of the forecast GPD distribution.
     location:
         Location parameter of the forecast GPD distribution.
@@ -716,36 +743,14 @@
     -------
     score:
         The CRPS between obs and GPD(shape, location, scale, mass).
-=======
-        Shape parameter of the forecast GEV distribution.
-    location:
-        Location parameter of the forecast GEV distribution.
-    scale:
-        Scale parameter of the forecast GEV distribution.
-    backend:
-        The name of the backend used for computations. Defaults to 'numba' if available, else 'numpy'.
-
-
-    Returns
-    -------
-    score:
-        The CRPS between obs and GEV(shape, location, scale).
->>>>>>> 901fd8d9
-
-    Examples
-    --------
-    >>> import scoringrules as sr
-<<<<<<< HEAD
+
+    Examples
+    --------
+    >>> import scoringrules as sr
     >>> sr.crps_gpd(0.3, 0.9)
     0.6849331901197213
     """
     return crps.gpd(observation, shape, location, scale, mass, backend=backend)
-=======
-    >>> sr.crps_gev(0.3, 0.1)
-    0.2924712413052034
-    """
-    return crps.gev(observation, shape, location, scale, backend=backend)
->>>>>>> 901fd8d9
 
 
 def crps_normal(
