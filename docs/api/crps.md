--- conflicted
+++ resolved
@@ -45,11 +45,9 @@
 
 ::: scoringrules.crps_normal
 
-<<<<<<< HEAD
 ::: scoringrules.crps_poisson
-=======
+
 ::: scoringrules.crps_uniform
->>>>>>> 577240d3
 
 ## Ensemble-based estimators
 
