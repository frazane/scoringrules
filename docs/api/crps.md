--- conflicted
+++ resolved
@@ -53,11 +53,9 @@
 
 ::: scoringrules.crps_normal
 
-<<<<<<< HEAD
+::: scoringrules.crps_poisson
+
 ::: scoringrules.crps_t
-=======
-::: scoringrules.crps_poisson
->>>>>>> 1e450ca4
 
 ::: scoringrules.crps_uniform
 
