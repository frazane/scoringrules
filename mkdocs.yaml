site_name: Scoringrules
site_description: Documentation for scoringrules, a python library for probabilistic forecast evaluation.
repo_name: frazane/scoringrules
repo_url: https://github.com/frazane/scoringrules

nav:
  - Home: index.md
  - User guide: user_guide.md
  - Contributing: contributing.md
  - API reference:
    - Brier Score: api/brier.md
    - Continuous Ranked Probability Score: api/crps.md
    - Logarithmic Score: api/logarithmic.md
    - Error Spread Score: api/error_spread.md
    - Energy Score: api/energy.md
    - Variogram Score: api/variogram.md
<<<<<<< HEAD
    - Interval Score: api/interval.md
=======
    - Visualization: api/visualization.md
>>>>>>> 941f0c9d


theme:
  name: material
  font:
    text: "Roboto"

  features:
      - navigation.sections
      - toc.follow
      - header.autohide


  palette:
      - scheme: default
        primary: white
        accent: amber
        toggle:
            icon: material/weather-night
            name: Switch to dark mode
      - scheme: slate
        primary: white
        # accent: amber
        toggle:
            icon: material/weather-sunny
            name: Switch to light mode
  icon:
      repo: fontawesome/brands/github


  logo: "assets/images/logo.svg"


plugins:
  - search
  - mkdocstrings:
      handlers:
        python:
          options:
            docstring_style: "numpy"
            heading_level: 3
            show_source: false
            show_root_heading: true
            separate_signature: true
            show_signature_annotations: true
  - bibtex:
      bib_file: "docs/refs.bib"
  - section-index

markdown_extensions:
  - pymdownx.arithmatex:
      generic: true
  - pymdownx.highlight:
      anchor_linenums: true
      line_spans: __span
      pygments_lang_class: true
  - pymdownx.inlinehilite
  - pymdownx.snippets
  - pymdownx.superfences
  - footnotes

extra_css:
  - stylesheets/extra.css
  - https://cdn.jsdelivr.net/npm/katex@0.16.7/dist/katex.css

extra_javascript:
  - scripts/katex.js
  - https://cdn.jsdelivr.net/npm/katex@0.16.7/dist/katex.js<|MERGE_RESOLUTION|>--- conflicted
+++ resolved
@@ -14,11 +14,8 @@
     - Error Spread Score: api/error_spread.md
     - Energy Score: api/energy.md
     - Variogram Score: api/variogram.md
-<<<<<<< HEAD
     - Interval Score: api/interval.md
-=======
     - Visualization: api/visualization.md
->>>>>>> 941f0c9d
 
 
 theme:
