import numpy as np
import pytest
import scipy.stats as st
from scoringrules import _crps

from .conftest import BACKENDS

ENSEMBLE_SIZE = 51
N = 100

ESTIMATORS = ["nrg", "fair", "pwm", "int", "qd", "akr", "akr_circperm"]


@pytest.mark.parametrize("estimator", ESTIMATORS)
@pytest.mark.parametrize("backend", BACKENDS)
def test_ensemble(estimator, backend):
    obs = np.random.randn(N)
    mu = obs + np.random.randn(N) * 0.1
    sigma = abs(np.random.randn(N)) * 0.3
    fct = np.random.randn(N, ENSEMBLE_SIZE) * sigma[..., None] + mu[..., None]

    # test exceptions
    if backend in ["numpy", "jax", "torch", "tensorflow"]:
        if estimator not in ["nrg", "fair", "pwm"]:
            with pytest.raises(ValueError):
                _crps.crps_ensemble(obs, fct, estimator=estimator, backend=backend)
            return

    # non-negative values
    res = _crps.crps_ensemble(obs, fct, estimator=estimator, backend=backend)
    res = np.asarray(res)
    assert not np.any(res < 0.0)

    # approx zero when perfect forecast
    perfect_fct = obs[..., None] + np.random.randn(N, ENSEMBLE_SIZE) * 0.00001
    res = _crps.crps_ensemble(obs, perfect_fct, estimator=estimator, backend=backend)
    res = np.asarray(res)
    assert not np.any(res - 0.0 > 0.0001)


@pytest.mark.parametrize("backend", BACKENDS)
def test_quantile_pinball(backend):
    # Test quantile approximation close to analytical normal crps if forecast comes from the normal distribution
    for mu in np.random.sample(size=10):
        for A in [9, 99, 999]:
            a0 = 1 / (A + 1)
            a1 = 1 - a0
            fct = (
                st.norm(np.repeat(mu, N), np.ones(N))
                .ppf(np.linspace(np.repeat(a0, N), np.repeat(a1, N), A))
                .T
            )
            alpha = np.linspace(a0, a1, A)
            obs = np.repeat(mu, N)
            percentage_error_to_analytic = 1 - _crps.crps_quantile(
                obs, fct, alpha, backend=backend
            ) / _crps.crps_normal(obs, mu, 1, backend=backend)
            percentage_error_to_analytic = np.asarray(percentage_error_to_analytic)
            assert np.all(
                np.abs(percentage_error_to_analytic) < 1 / A
            ), "Quantile CRPS should be close to normal CRPS"

    # Test raise valueerror if array sizes don't match
    with pytest.raises(ValueError):
        _crps.crps_quantile(obs, fct, alpha[0:42], backend=backend)
        return


@pytest.mark.parametrize("backend", BACKENDS)
def test_beta(backend):
    if backend == "torch":
        pytest.skip("Not implemented in torch backend")

    res = _crps.crps_beta(
        np.random.uniform(0, 1, (3, 3)),
        np.random.uniform(0, 3, (3, 3)),
        1.1,
        backend=backend,
    )
    assert res.shape == (3, 3)
    assert not np.any(np.isnan(res))

    # test exceptions
    with pytest.raises(ValueError):
        _crps.crps_beta(0.3, 0.7, 1.1, lower=1.0, upper=0.0, backend=backend)
        return

    # correctness tests
    res = _crps.crps_beta(0.3, 0.7, 1.1, backend=backend)
    expected = 0.0850102437
    assert np.isclose(res, expected)

    res = _crps.crps_beta(-3.0, 0.7, 1.1, lower=-5.0, upper=4.0, backend=backend)
    expected = 0.883206751
    assert np.isclose(res, expected)


@pytest.mark.parametrize("backend", BACKENDS)
def test_binomial(backend):
    if backend == "torch":
        pytest.skip("Not implemented in torch backend")

    # test correctness
    res = _crps.crps_binomial(8, 10, 0.9, backend=backend)
    expected = 0.6685115
    assert np.isclose(res, expected)

    res = _crps.crps_binomial(-8, 10, 0.9, backend=backend)
    expected = 16.49896
    assert np.isclose(res, expected)

    res = _crps.crps_binomial(18, 10, 0.9, backend=backend)
    expected = 8.498957
    assert np.isclose(res, expected)

    # test broadcasting
    ones = np.ones(2)
    k, n, p = 8, 10, 0.9
    s = _crps.crps_binomial(k * ones, n, p, backend=backend)
    assert np.isclose(s, np.array([0.6685115, 0.6685115])).all()
    s = _crps.crps_binomial(k * ones, n * ones, p, backend=backend)
    assert np.isclose(s, np.array([0.6685115, 0.6685115])).all()
    s = _crps.crps_binomial(k * ones, n * ones, p * ones, backend=backend)
    assert np.isclose(s, np.array([0.6685115, 0.6685115])).all()
    s = _crps.crps_binomial(k, n * ones, p * ones, backend=backend)
    assert np.isclose(s, np.array([0.6685115, 0.6685115])).all()
    s = _crps.crps_binomial(k * ones, n, p * ones, backend=backend)
    assert np.isclose(s, np.array([0.6685115, 0.6685115])).all()


@pytest.mark.parametrize("backend", BACKENDS)
def test_exponentialM(backend):
    obs, mass, location, scale = 0.3, 0.1, 0.0, 1.0
    res = _crps.crps_exponentialM(obs, mass, location, scale, backend=backend)
    expected = 0.2384728
    assert np.isclose(res, expected)

    obs, mass, location, scale = 0.3, 0.1, -2.0, 3.0
    res = _crps.crps_exponentialM(obs, mass, location, scale, backend=backend)
    expected = 0.6236187
    assert np.isclose(res, expected)

    obs, mass, location, scale = -1.2, 0.1, -2.0, 3.0
    res = _crps.crps_exponentialM(obs, mass, location, scale, backend=backend)
    expected = 0.751013
    assert np.isclose(res, expected)


@pytest.mark.parametrize("backend", BACKENDS)
def test_gamma(backend):
    obs, shape, rate = 0.2, 1.1, 0.7
    expected = 0.6343718

    res = _crps.crps_gamma(obs, shape, rate, backend=backend)
    assert np.isclose(res, expected)

    res = _crps.crps_gamma(obs, shape, scale=1 / rate, backend=backend)
    assert np.isclose(res, expected)

    with pytest.raises(ValueError):
        _crps.crps_gamma(obs, shape, rate, scale=1 / rate, backend=backend)
        return

    with pytest.raises(ValueError):
        _crps.crps_gamma(obs, shape, backend=backend)
        return


@pytest.mark.parametrize("backend", BACKENDS)
def test_gev(backend):
    if backend == "torch":
        pytest.skip("`expi` not implemented in torch backend")

    obs, xi, mu, sigma = 0.3, 0.0, 0.0, 1.0
    assert np.isclose(_crps.crps_gev(obs, xi, backend=backend), 0.276440963)
    mu = 0.1
    assert np.isclose(
        _crps.crps_gev(obs + mu, xi, location=mu, backend=backend), 0.276440963
    )
    sigma = 0.9
    mu = 0.0
    assert np.isclose(
        _crps.crps_gev(obs * sigma, xi, scale=sigma, backend=backend),
        0.276440963 * sigma,
    )

    obs, xi, mu, sigma = 0.3, 0.7, 0.0, 1.0
    assert np.isclose(_crps.crps_gev(obs, xi, backend=backend), 0.458044365)
    mu = 0.1
    assert np.isclose(
        _crps.crps_gev(obs + mu, xi, location=mu, backend=backend), 0.458044365
    )
    sigma = 0.9
    mu = 0.0
    assert np.isclose(
        _crps.crps_gev(obs * sigma, xi, scale=sigma, backend=backend),
        0.458044365 * sigma,
    )

    obs, xi, mu, sigma = 0.3, -0.7, 0.0, 1.0
    assert np.isclose(_crps.crps_gev(obs, xi, backend=backend), 0.207621488)
    mu = 0.1
    assert np.isclose(
        _crps.crps_gev(obs + mu, xi, location=mu, backend=backend), 0.207621488
    )
    sigma = 0.9
    mu = 0.0
    assert np.isclose(
        _crps.crps_gev(obs * sigma, xi, scale=sigma, backend=backend),
        0.207621488 * sigma,
    )


@pytest.mark.parametrize("backend", BACKENDS)
def test_gpd(backend):
    assert np.isclose(_crps.crps_gpd(0.3, 0.9, backend=backend), 0.6849332)
    assert np.isclose(_crps.crps_gpd(-0.3, 0.9, backend=backend), 1.209091)
    assert np.isclose(_crps.crps_gpd(0.3, -0.9, backend=backend), 0.1338672)
    assert np.isclose(_crps.crps_gpd(-0.3, -0.9, backend=backend), 0.6448276)

    assert np.isnan(_crps.crps_gpd(0.3, 1.0, backend=backend))
    assert np.isnan(_crps.crps_gpd(0.3, 1.2, backend=backend))
    assert np.isnan(_crps.crps_gpd(0.3, 0.9, mass=-0.1, backend=backend))
    assert np.isnan(_crps.crps_gpd(0.3, 0.9, mass=1.1, backend=backend))

    res = 0.281636441
    assert np.isclose(
        _crps.crps_gpd(0.3 + 0.1, 0.0, location=0.1, backend=backend), res
    )
    assert np.isclose(
        _crps.crps_gpd(0.3 * 0.9, 0.0, scale=0.9, backend=backend), res * 0.9
    )


@pytest.mark.parametrize("backend", BACKENDS)
def test_gtclogis(backend):
    obs, location, scale, lower, upper, lmass, umass = 1.8, -3.0, 3.3, -5.0, 4.7, 0.1, 0.15
    expected = 1.599721
    res = _crps.crps_gtclogistic(obs, location, scale, lower, upper, lmass, umass, backend=backend)
    assert np.isclose(res, expected)
    
    # aligns with crps_logistic
    res0 = _crps.crps_logistic(obs, location, scale, backend=backend)
    res = _crps.crps_gtclogistic(obs, location, scale, backend=backend)
    assert np.isclose(res, res0)

    # aligns with crps_tlogistic
    res0 = _crps.crps_tlogistic(obs, location, scale, lower, upper, backend=backend)
    res = _crps.crps_gtclogistic(obs, location, scale, lower, upper, backend=backend)
    assert np.isclose(res, res0)


@pytest.mark.parametrize("backend", BACKENDS)
def test_tlogis(backend):
    obs, location, scale, lower, upper = 4.9, 3.5, 2.3, 0.0, 20.0
    expected = 0.7658979
    res = _crps.crps_tlogistic(obs, location, scale, lower, upper, backend=backend)
    assert np.isclose(res, expected)

    # aligns with crps_logistic
    res0 = _crps.crps_logistic(obs, location, scale, backend=backend)
    res = _crps.crps_tlogistic(obs, location, scale, backend=backend)
    assert np.isclose(res, res0)


@pytest.mark.parametrize("backend", BACKENDS)
def test_clogis(backend):
    obs, location, scale, lower, upper = -0.9, 0.4, 1.1, 0.0, 1.0
    expected = 1.13237
    res = _crps.crps_clogistic(obs, location, scale, lower, upper, backend=backend)
    assert np.isclose(res, expected)

    # aligns with crps_logistic
    res0 = _crps.crps_logistic(obs, location, scale, backend=backend)
    res = _crps.crps_clogistic(obs, location, scale, backend=backend)
    assert np.isclose(res, res0)


@pytest.mark.parametrize("backend", BACKENDS)
def test_gtcnormal(backend):
    obs, location, scale, lower, upper, lmass, umass = 0.9, -2.3, 4.1, -7.3, 1.7, 0.0, 0.21
    expected = 1.422805
    res = _crps.crps_gtcnormal(obs, location, scale, lower, upper, lmass, umass, backend=backend)
    assert np.isclose(res, expected)

    # aligns with crps_normal
    res0 = _crps.crps_normal(obs, location, scale, backend=backend)
    res = _crps.crps_gtcnormal(obs, location, scale, backend=backend)
    assert np.isclose(res, res0)

    # aligns with crps_tnormal
    res0 = _crps.crps_tnormal(obs, location, scale, lower, upper, backend=backend)
    res = _crps.crps_gtcnormal(obs, location, scale, lower, upper, backend=backend)
    assert np.isclose(res, res0)


@pytest.mark.parametrize("backend", BACKENDS)
def test_tnormal(backend):
    obs, location, scale, lower, upper = -1.0, 2.9, 2.2, 1.5, 17.3
    expected = 3.982434
    res = _crps.crps_tnormal(obs, location, scale, lower, upper, backend=backend)
    assert np.isclose(res, expected)

    # aligns with crps_normal
    res0 = _crps.crps_normal(obs, location, scale, backend=backend)
    res = _crps.crps_tnormal(obs, location, scale, backend=backend)
    assert np.isclose(res, res0)


@pytest.mark.parametrize("backend", BACKENDS)
def test_cnormal(backend):
    obs, location, scale, lower, upper = 1.8, 0.4, 1.1, 0.0, 2.0
    expected = 0.8296078
    res = _crps.crps_cnormal(obs, location, scale, lower, upper, backend=backend)
    assert np.isclose(res, expected)

    # aligns with crps_normal
    res0 = _crps.crps_normal(obs, location, scale, backend=backend)
    res = _crps.crps_cnormal(obs, location, scale, backend=backend)
    assert np.isclose(res, res0)


@pytest.mark.parametrize("backend", BACKENDS)
def test_hypergeometric(backend):
    res = _crps.crps_hypergeometric(5 * np.ones((2, 2)), 7, 13, 12, backend=backend)
    assert res.shape == (2, 2)

    res = _crps.crps_hypergeometric(5, 7 * np.ones((2, 2)), 13, 12, backend=backend)
    assert res.shape == (2, 2)

    assert np.isclose(_crps.crps_hypergeometric(5, 7, 13, 12), 0.4469742)


@pytest.mark.parametrize("backend", BACKENDS)
def test_laplace(backend):
    assert np.isclose(_crps.crps_laplace(-3, backend=backend), 2.29978707)
    assert np.isclose(
        _crps.crps_laplace(-3 + 0.1, location=0.1, backend=backend), 2.29978707
    )
    assert np.isclose(
        _crps.crps_laplace(-3 * 0.9, scale=0.9, backend=backend), 0.9 * 2.29978707
    )


@pytest.mark.parametrize("backend", BACKENDS)
def test_logis(backend):
    obs, mu, sigma = 17.1, 13.8, 3.3
    expected = 2.067527
    res = _crps.crps_logistic(obs, mu, sigma, backend=backend)
    assert np.isclose(res, expected)

    obs, mu, sigma = 3.1, 4.0, 0.5
    expected = 0.5529776
    res = _crps.crps_logistic(obs, mu, sigma, backend=backend)
    assert np.isclose(res, expected)


@pytest.mark.parametrize("backend", BACKENDS)
def test_loglaplace(backend):
    assert np.isclose(_crps.crps_loglaplace(3.0, 0.1, 0.9, backend=backend), 1.16202051)


@pytest.mark.parametrize("backend", BACKENDS)
def test_loglogistic(backend):
    if backend == "torch":
        pytest.skip("Not implemented in torch backend")

    # TODO: investigate why JAX results are different from other backends
    # (would fail test with smaller tolerance)
    assert np.isclose(
        _crps.crps_loglogistic(3.0, 0.1, 0.9, backend=backend), 1.13295277, atol=1e-4
    )


@pytest.mark.parametrize("backend", BACKENDS)
<<<<<<< HEAD
def test_normal(backend):
    obs = np.random.randn(N)
    mu = obs + np.random.randn(N) * 0.1
    sigma = abs(np.random.randn(N)) * 0.3

    # non-negative values
    res = _crps.crps_normal(obs, mu, sigma, backend=backend)
=======
def test_lognormal(backend):
    obs = np.exp(np.random.randn(N))
    mulog = np.log(obs) + np.random.randn(N) * 0.1
    sigmalog = abs(np.random.randn(N)) * 0.3

    # non-negative values
    res = _crps.crps_lognormal(obs, mulog, sigmalog, backend=backend)
>>>>>>> 577240d3
    res = np.asarray(res)
    assert not np.any(np.isnan(res))
    assert not np.any(res < 0.0)

    # approx zero when perfect forecast
<<<<<<< HEAD
    mu = obs + np.random.randn(N) * 1e-6
    sigma = abs(np.random.randn(N)) * 1e-6
    res = _crps.crps_normal(obs, mu, sigma, backend=backend)
=======
    mulog = np.log(obs) + np.random.randn(N) * 1e-6
    sigmalog = abs(np.random.randn(N)) * 1e-6
    res = _crps.crps_lognormal(obs, mulog, sigmalog, backend=backend)
>>>>>>> 577240d3
    res = np.asarray(res)

    assert not np.any(np.isnan(res))
    assert not np.any(res - 0.0 > 0.0001)
<<<<<<< HEAD


@pytest.mark.parametrize("backend", BACKENDS)
def test_lognormal(backend):
    obs = np.exp(np.random.randn(N))
    mulog = np.log(obs) + np.random.randn(N) * 0.1
    sigmalog = abs(np.random.randn(N)) * 0.3

    # non-negative values
    res = _crps.crps_lognormal(obs, mulog, sigmalog, backend=backend)
=======
    

@pytest.mark.parametrize("backend", BACKENDS)
def test_normal(backend):
    obs = np.random.randn(N)
    mu = obs + np.random.randn(N) * 0.1
    sigma = abs(np.random.randn(N)) * 0.3

    # non-negative values
    res = _crps.crps_normal(obs, mu, sigma, backend=backend)
>>>>>>> 577240d3
    res = np.asarray(res)
    assert not np.any(np.isnan(res))
    assert not np.any(res < 0.0)

    # approx zero when perfect forecast
<<<<<<< HEAD
    mulog = np.log(obs) + np.random.randn(N) * 1e-6
    sigmalog = abs(np.random.randn(N)) * 1e-6
    res = _crps.crps_lognormal(obs, mulog, sigmalog, backend=backend)
    res = np.asarray(res)

    assert not np.any(np.isnan(res))
    assert not np.any(res - 0.0 > 0.0001)
=======
    mu = obs + np.random.randn(N) * 1e-6
    sigma = abs(np.random.randn(N)) * 1e-6
    res = _crps.crps_normal(obs, mu, sigma, backend=backend)
    res = np.asarray(res)

    assert not np.any(np.isnan(res))
    assert not np.any(res - 0.0 > 0.0001)


@pytest.mark.parametrize("backend", BACKENDS)
def test_uniform(backend):
    obs, min, max, lmass, umass = 0.3, -1.0, 2.1, 0.3, 0.1
    res = _crps.crps_uniform(obs, min, max, lmass, umass, backend=backend)
    expected = 0.3960968
    assert np.isclose(res, expected)

    obs, min, max, lmass = -17.9, -15.2, -8.7, 0.2
    res = _crps.crps_uniform(obs, min, max, lmass, backend=backend)
    expected = 4.086667
    assert np.isclose(res, expected)

    obs, min, max = 2.2, 0.1, 3.1
    res = _crps.crps_uniform(obs, min, max, backend=backend)
    expected = 0.37
    assert np.isclose(res, expected)
>>>>>>> 577240d3
<|MERGE_RESOLUTION|>--- conflicted
+++ resolved
@@ -373,7 +373,27 @@
 
 
 @pytest.mark.parametrize("backend", BACKENDS)
-<<<<<<< HEAD
+def test_lognormal(backend):
+    obs = np.exp(np.random.randn(N))
+    mulog = np.log(obs) + np.random.randn(N) * 0.1
+    sigmalog = abs(np.random.randn(N)) * 0.3
+
+    # non-negative values
+    res = _crps.crps_lognormal(obs, mulog, sigmalog, backend=backend)
+    res = np.asarray(res)
+    assert not np.any(np.isnan(res))
+    assert not np.any(res < 0.0)
+
+    # approx zero when perfect forecast
+    mulog = np.log(obs) + np.random.randn(N) * 1e-6
+    sigmalog = abs(np.random.randn(N)) * 1e-6
+    res = _crps.crps_lognormal(obs, mulog, sigmalog, backend=backend)
+    res = np.asarray(res)
+    assert not np.any(np.isnan(res))
+    assert not np.any(res - 0.0 > 0.0001)
+    
+
+@pytest.mark.parametrize("backend", BACKENDS)
 def test_normal(backend):
     obs = np.random.randn(N)
     mu = obs + np.random.randn(N) * 0.1
@@ -381,80 +401,20 @@
 
     # non-negative values
     res = _crps.crps_normal(obs, mu, sigma, backend=backend)
-=======
-def test_lognormal(backend):
-    obs = np.exp(np.random.randn(N))
-    mulog = np.log(obs) + np.random.randn(N) * 0.1
-    sigmalog = abs(np.random.randn(N)) * 0.3
-
-    # non-negative values
-    res = _crps.crps_lognormal(obs, mulog, sigmalog, backend=backend)
->>>>>>> 577240d3
     res = np.asarray(res)
     assert not np.any(np.isnan(res))
     assert not np.any(res < 0.0)
 
     # approx zero when perfect forecast
-<<<<<<< HEAD
     mu = obs + np.random.randn(N) * 1e-6
     sigma = abs(np.random.randn(N)) * 1e-6
     res = _crps.crps_normal(obs, mu, sigma, backend=backend)
-=======
-    mulog = np.log(obs) + np.random.randn(N) * 1e-6
-    sigmalog = abs(np.random.randn(N)) * 1e-6
-    res = _crps.crps_lognormal(obs, mulog, sigmalog, backend=backend)
->>>>>>> 577240d3
     res = np.asarray(res)
 
     assert not np.any(np.isnan(res))
     assert not np.any(res - 0.0 > 0.0001)
-<<<<<<< HEAD
-
-
-@pytest.mark.parametrize("backend", BACKENDS)
-def test_lognormal(backend):
-    obs = np.exp(np.random.randn(N))
-    mulog = np.log(obs) + np.random.randn(N) * 0.1
-    sigmalog = abs(np.random.randn(N)) * 0.3
-
-    # non-negative values
-    res = _crps.crps_lognormal(obs, mulog, sigmalog, backend=backend)
-=======
-    
-
-@pytest.mark.parametrize("backend", BACKENDS)
-def test_normal(backend):
-    obs = np.random.randn(N)
-    mu = obs + np.random.randn(N) * 0.1
-    sigma = abs(np.random.randn(N)) * 0.3
-
-    # non-negative values
-    res = _crps.crps_normal(obs, mu, sigma, backend=backend)
->>>>>>> 577240d3
-    res = np.asarray(res)
-    assert not np.any(np.isnan(res))
-    assert not np.any(res < 0.0)
-
-    # approx zero when perfect forecast
-<<<<<<< HEAD
-    mulog = np.log(obs) + np.random.randn(N) * 1e-6
-    sigmalog = abs(np.random.randn(N)) * 1e-6
-    res = _crps.crps_lognormal(obs, mulog, sigmalog, backend=backend)
-    res = np.asarray(res)
-
-    assert not np.any(np.isnan(res))
-    assert not np.any(res - 0.0 > 0.0001)
-=======
-    mu = obs + np.random.randn(N) * 1e-6
-    sigma = abs(np.random.randn(N)) * 1e-6
-    res = _crps.crps_normal(obs, mu, sigma, backend=backend)
-    res = np.asarray(res)
-
-    assert not np.any(np.isnan(res))
-    assert not np.any(res - 0.0 > 0.0001)
-
-
-@pytest.mark.parametrize("backend", BACKENDS)
+
+
 def test_uniform(backend):
     obs, min, max, lmass, umass = 0.3, -1.0, 2.1, 0.3, 0.1
     res = _crps.crps_uniform(obs, min, max, lmass, umass, backend=backend)
@@ -469,5 +429,4 @@
     obs, min, max = 2.2, 0.1, 3.1
     res = _crps.crps_uniform(obs, min, max, backend=backend)
     expected = 0.37
-    assert np.isclose(res, expected)
->>>>>>> 577240d3
+    assert np.isclose(res, expected)