import numpy as np
import pytest
import scipy.stats as st
from scoringrules import _crps

from .conftest import BACKENDS

ENSEMBLE_SIZE = 51
N = 100

ESTIMATORS = ["nrg", "fair", "pwm", "int", "qd", "akr", "akr_circperm"]


@pytest.mark.parametrize("estimator", ESTIMATORS)
@pytest.mark.parametrize("backend", BACKENDS)
def test_ensemble(estimator, backend):
    obs = np.random.randn(N)
    mu = obs + np.random.randn(N) * 0.1
    sigma = abs(np.random.randn(N)) * 0.3
    fct = np.random.randn(N, ENSEMBLE_SIZE) * sigma[..., None] + mu[..., None]

    # test exceptions
    if backend in ["numpy", "jax", "torch", "tensorflow"]:
        if estimator not in ["nrg", "fair", "pwm"]:
            with pytest.raises(ValueError):
                _crps.crps_ensemble(obs, fct, estimator=estimator, backend=backend)
            return

    # non-negative values
    res = _crps.crps_ensemble(obs, fct, estimator=estimator, backend=backend)
    res = np.asarray(res)
    assert not np.any(res < 0.0)

    # approx zero when perfect forecast
    perfect_fct = obs[..., None] + np.random.randn(N, ENSEMBLE_SIZE) * 0.00001
    res = _crps.crps_ensemble(obs, perfect_fct, estimator=estimator, backend=backend)
    res = np.asarray(res)
    assert not np.any(res - 0.0 > 0.0001)


@pytest.mark.parametrize("backend", BACKENDS)
def test_quantile_pinball(backend):
    # Test quantile approximation close to analytical normal crps if forecast comes from the normal distribution
    for mu in np.random.sample(size=10):
        for A in [9, 99, 999]:
            a0 = 1 / (A + 1)
            a1 = 1 - a0
            fct = (
                st.norm(np.repeat(mu, N), np.ones(N))
                .ppf(np.linspace(np.repeat(a0, N), np.repeat(a1, N), A))
                .T
            )
            alpha = np.linspace(a0, a1, A)
            obs = np.repeat(mu, N)
            percentage_error_to_analytic = 1 - _crps.crps_quantile(
                obs, fct, alpha, backend=backend
            ) / _crps.crps_normal(obs, mu, 1, backend=backend)
            percentage_error_to_analytic = np.asarray(percentage_error_to_analytic)
            assert np.all(
                np.abs(percentage_error_to_analytic) < 1 / A
            ), "Quantile CRPS should be close to normal CRPS"

    # Test raise valueerror if array sizes don't match
    with pytest.raises(ValueError):
        _crps.crps_quantile(obs, fct, alpha[0:42], backend=backend)
        return


@pytest.mark.parametrize("backend", BACKENDS)
def test_normal(backend):
    obs = np.random.randn(N)
    mu = obs + np.random.randn(N) * 0.1
    sigma = abs(np.random.randn(N)) * 0.3

    # non-negative values
    res = _crps.crps_normal(obs, mu, sigma, backend=backend)
    res = np.asarray(res)
    assert not np.any(np.isnan(res))
    assert not np.any(res < 0.0)

    # approx zero when perfect forecast
    mu = obs + np.random.randn(N) * 1e-6
    sigma = abs(np.random.randn(N)) * 1e-6
    res = _crps.crps_normal(obs, mu, sigma, backend=backend)
    res = np.asarray(res)

    assert not np.any(np.isnan(res))
    assert not np.any(res - 0.0 > 0.0001)


@pytest.mark.parametrize("backend", BACKENDS)
def test_lognormal(backend):
    obs = np.exp(np.random.randn(N))
    mulog = np.log(obs) + np.random.randn(N) * 0.1
    sigmalog = abs(np.random.randn(N)) * 0.3

    # non-negative values
    res = _crps.crps_lognormal(obs, mulog, sigmalog, backend=backend)
    res = np.asarray(res)
    assert not np.any(np.isnan(res))
    assert not np.any(res < 0.0)

    # approx zero when perfect forecast
    mulog = np.log(obs) + np.random.randn(N) * 1e-6
    sigmalog = abs(np.random.randn(N)) * 1e-6
    res = _crps.crps_lognormal(obs, mulog, sigmalog, backend=backend)
    res = np.asarray(res)

    assert not np.any(np.isnan(res))
    assert not np.any(res - 0.0 > 0.0001)


@pytest.mark.parametrize("backend", BACKENDS)
def test_beta(backend):
    if backend == "torch":
        pytest.skip("Not implemented in torch backend")

    res = _crps.crps_beta(
        np.random.uniform(0, 1, (3, 3)),
        np.random.uniform(0, 3, (3, 3)),
        1.1,
        backend=backend,
    )
    assert res.shape == (3, 3)
    assert not np.any(np.isnan(res))

    # test exceptions
    with pytest.raises(ValueError):
        _crps.crps_beta(0.3, 0.7, 1.1, lower=1.0, upper=0.0, backend=backend)
        return

    # correctness tests
    res = _crps.crps_beta(0.3, 0.7, 1.1, backend=backend)
    expected = 0.0850102437
    assert np.isclose(res, expected)

    res = _crps.crps_beta(-3.0, 0.7, 1.1, lower=-5.0, upper=4.0, backend=backend)
    expected = 0.883206751
    assert np.isclose(res, expected)


@pytest.mark.parametrize("backend", BACKENDS)
<<<<<<< HEAD
def test_binomial(backend):
    if backend == "torch":
        pytest.skip("Not implemented in torch backend")

    # test correctness
    res = _crps.crps_binomial(8, 10, 0.9, backend=backend)
    expected = 0.6685115
    assert np.isclose(res, expected)

    res = _crps.crps_binomial(-8, 10, 0.9, backend=backend)
    expected = 16.49896
    assert np.isclose(res, expected)

    res = _crps.crps_binomial(18, 10, 0.9, backend=backend)
    expected = 8.498957
    assert np.isclose(res, expected)

    # test broadcasting
    ones = np.ones(2)
    k, n, p = 8, 10, 0.9
    s = _crps.crps_binomial(k * ones, n, p, backend=backend)
    assert np.isclose(s, np.array([0.6685115, 0.6685115])).all()
    s = _crps.crps_binomial(k * ones, n * ones, p, backend=backend)
    assert np.isclose(s, np.array([0.6685115, 0.6685115])).all()
    s = _crps.crps_binomial(k * ones, n * ones, p * ones, backend=backend)
    assert np.isclose(s, np.array([0.6685115, 0.6685115])).all()
    s = _crps.crps_binomial(k, n * ones, p * ones, backend=backend)
    assert np.isclose(s, np.array([0.6685115, 0.6685115])).all()
    s = _crps.crps_binomial(k * ones, n, p * ones, backend=backend)
    assert np.isclose(s, np.array([0.6685115, 0.6685115])).all()
=======
def test_exponentialM(backend):
    obs, mass, location, scale = 0.3, 0.1, 0.0, 1.0
    res = _crps.crps_exponentialM(obs, mass, location, scale, backend=backend)
    expected = 0.2384728
    assert np.isclose(res, expected)

    obs, mass, location, scale = 0.3, 0.1, -2.0, 3.0
    res = _crps.crps_exponentialM(obs, mass, location, scale, backend=backend)
    expected = 0.6236187
    assert np.isclose(res, expected)

    obs, mass, location, scale = -1.2, 0.1, -2.0, 3.0
    res = _crps.crps_exponentialM(obs, mass, location, scale, backend=backend)
    expected = 0.751013
    assert np.isclose(res, expected)
>>>>>>> 09fdb33f
<|MERGE_RESOLUTION|>--- conflicted
+++ resolved
@@ -140,7 +140,6 @@
 
 
 @pytest.mark.parametrize("backend", BACKENDS)
-<<<<<<< HEAD
 def test_binomial(backend):
     if backend == "torch":
         pytest.skip("Not implemented in torch backend")
@@ -171,7 +170,9 @@
     assert np.isclose(s, np.array([0.6685115, 0.6685115])).all()
     s = _crps.crps_binomial(k * ones, n, p * ones, backend=backend)
     assert np.isclose(s, np.array([0.6685115, 0.6685115])).all()
-=======
+
+
+@pytest.mark.parametrize("backend", BACKENDS)
 def test_exponentialM(backend):
     obs, mass, location, scale = 0.3, 0.1, 0.0, 1.0
     res = _crps.crps_exponentialM(obs, mass, location, scale, backend=backend)
@@ -186,5 +187,4 @@
     obs, mass, location, scale = -1.2, 0.1, -2.0, 3.0
     res = _crps.crps_exponentialM(obs, mass, location, scale, backend=backend)
     expected = 0.751013
-    assert np.isclose(res, expected)
->>>>>>> 09fdb33f
+    assert np.isclose(res, expected)