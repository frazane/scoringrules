import numpy as np
import pytest
import scipy.stats as st
from scoringrules import _crps

from .conftest import BACKENDS

ENSEMBLE_SIZE = 51
N = 100

ESTIMATORS = ["nrg", "fair", "pwm", "int", "qd", "akr", "akr_circperm"]


@pytest.mark.parametrize("estimator", ESTIMATORS)
@pytest.mark.parametrize("backend", BACKENDS)
def test_ensemble(estimator, backend):
    obs = np.random.randn(N)
    mu = obs + np.random.randn(N) * 0.1
    sigma = abs(np.random.randn(N)) * 0.3
    fct = np.random.randn(N, ENSEMBLE_SIZE) * sigma[..., None] + mu[..., None]

    # test exceptions
    if backend in ["numpy", "jax", "torch", "tensorflow"]:
        if estimator not in ["nrg", "fair", "pwm"]:
            with pytest.raises(ValueError):
                _crps.crps_ensemble(obs, fct, estimator=estimator, backend=backend)
            return

    # non-negative values
    res = _crps.crps_ensemble(obs, fct, estimator=estimator, backend=backend)
    res = np.asarray(res)
    assert not np.any(res < 0.0)

    # approx zero when perfect forecast
    perfect_fct = obs[..., None] + np.random.randn(N, ENSEMBLE_SIZE) * 0.00001
    res = _crps.crps_ensemble(obs, perfect_fct, estimator=estimator, backend=backend)
    res = np.asarray(res)
    assert not np.any(res - 0.0 > 0.0001)


@pytest.mark.parametrize("backend", BACKENDS)
def test_quantile_pinball(backend):
    # Test quantile approximation close to analytical normal crps if forecast comes from the normal distribution
    for mu in np.random.sample(size=10):
        for A in [9, 99, 999]:
            a0 = 1 / (A + 1)
            a1 = 1 - a0
            fct = (
                st.norm(np.repeat(mu, N), np.ones(N))
                .ppf(np.linspace(np.repeat(a0, N), np.repeat(a1, N), A))
                .T
            )
            alpha = np.linspace(a0, a1, A)
            obs = np.repeat(mu, N)
            percentage_error_to_analytic = 1 - _crps.crps_quantile(
                obs, fct, alpha, backend=backend
            ) / _crps.crps_normal(obs, mu, 1, backend=backend)
            percentage_error_to_analytic = np.asarray(percentage_error_to_analytic)
            assert np.all(
                np.abs(percentage_error_to_analytic) < 1 / A
            ), "Quantile CRPS should be close to normal CRPS"

    # Test raise valueerror if array sizes don't match
    with pytest.raises(ValueError):
        _crps.crps_quantile(obs, fct, alpha[0:42], backend=backend)
        return


@pytest.mark.parametrize("backend", BACKENDS)
def test_beta(backend):
    if backend == "torch":
        pytest.skip("Not implemented in torch backend")

    res = _crps.crps_beta(
        np.random.uniform(0, 1, (3, 3)),
        np.random.uniform(0, 3, (3, 3)),
        1.1,
        backend=backend,
    )
    assert res.shape == (3, 3)
    assert not np.any(np.isnan(res))

    # test exceptions
    with pytest.raises(ValueError):
        _crps.crps_beta(0.3, 0.7, 1.1, lower=1.0, upper=0.0, backend=backend)
        return

    # correctness tests
    res = _crps.crps_beta(0.3, 0.7, 1.1, backend=backend)
    expected = 0.0850102437
    assert np.isclose(res, expected)

    res = _crps.crps_beta(-3.0, 0.7, 1.1, lower=-5.0, upper=4.0, backend=backend)
    expected = 0.883206751
    assert np.isclose(res, expected)


@pytest.mark.parametrize("backend", BACKENDS)
def test_binomial(backend):
    if backend == "torch":
        pytest.skip("Not implemented in torch backend")

    # test correctness
    res = _crps.crps_binomial(8, 10, 0.9, backend=backend)
    expected = 0.6685115
    assert np.isclose(res, expected)

    res = _crps.crps_binomial(-8, 10, 0.9, backend=backend)
    expected = 16.49896
    assert np.isclose(res, expected)

    res = _crps.crps_binomial(18, 10, 0.9, backend=backend)
    expected = 8.498957
    assert np.isclose(res, expected)

    # test broadcasting
    ones = np.ones(2)
    k, n, p = 8, 10, 0.9
    s = _crps.crps_binomial(k * ones, n, p, backend=backend)
    assert np.isclose(s, np.array([0.6685115, 0.6685115])).all()
    s = _crps.crps_binomial(k * ones, n * ones, p, backend=backend)
    assert np.isclose(s, np.array([0.6685115, 0.6685115])).all()
    s = _crps.crps_binomial(k * ones, n * ones, p * ones, backend=backend)
    assert np.isclose(s, np.array([0.6685115, 0.6685115])).all()
    s = _crps.crps_binomial(k, n * ones, p * ones, backend=backend)
    assert np.isclose(s, np.array([0.6685115, 0.6685115])).all()
    s = _crps.crps_binomial(k * ones, n, p * ones, backend=backend)
    assert np.isclose(s, np.array([0.6685115, 0.6685115])).all()


@pytest.mark.parametrize("backend", BACKENDS)
def test_exponentialM(backend):
    obs, mass, location, scale = 0.3, 0.1, 0.0, 1.0
    res = _crps.crps_exponentialM(obs, mass, location, scale, backend=backend)
    expected = 0.2384728
    assert np.isclose(res, expected)

    obs, mass, location, scale = 0.3, 0.1, -2.0, 3.0
    res = _crps.crps_exponentialM(obs, mass, location, scale, backend=backend)
    expected = 0.6236187
    assert np.isclose(res, expected)

    obs, mass, location, scale = -1.2, 0.1, -2.0, 3.0
    res = _crps.crps_exponentialM(obs, mass, location, scale, backend=backend)
    expected = 0.751013
    assert np.isclose(res, expected)


@pytest.mark.parametrize("backend", BACKENDS)
def test_gamma(backend):
    obs, shape, rate = 0.2, 1.1, 0.7
    expected = 0.6343718

    res = _crps.crps_gamma(obs, shape, rate, backend=backend)
    assert np.isclose(res, expected)

    res = _crps.crps_gamma(obs, shape, scale=1 / rate, backend=backend)
    assert np.isclose(res, expected)

    with pytest.raises(ValueError):
        _crps.crps_gamma(obs, shape, rate, scale=1 / rate, backend=backend)
        return

    with pytest.raises(ValueError):
        _crps.crps_gamma(obs, shape, backend=backend)
        return


@pytest.mark.parametrize("backend", BACKENDS)
def test_gev(backend):
    if backend == "torch":
        pytest.skip("`expi` not implemented in torch backend")

    obs, xi, mu, sigma = 0.3, 0.0, 0.0, 1.0
    assert np.isclose(_crps.crps_gev(obs, xi, backend=backend), 0.276440963)
    mu = 0.1
    assert np.isclose(
        _crps.crps_gev(obs + mu, xi, location=mu, backend=backend), 0.276440963
    )
    sigma = 0.9
    mu = 0.0
    assert np.isclose(
        _crps.crps_gev(obs * sigma, xi, scale=sigma, backend=backend),
        0.276440963 * sigma,
    )

    obs, xi, mu, sigma = 0.3, 0.7, 0.0, 1.0
    assert np.isclose(_crps.crps_gev(obs, xi, backend=backend), 0.458044365)
    mu = 0.1
    assert np.isclose(
        _crps.crps_gev(obs + mu, xi, location=mu, backend=backend), 0.458044365
    )
    sigma = 0.9
    mu = 0.0
    assert np.isclose(
        _crps.crps_gev(obs * sigma, xi, scale=sigma, backend=backend),
        0.458044365 * sigma,
    )

    obs, xi, mu, sigma = 0.3, -0.7, 0.0, 1.0
    assert np.isclose(_crps.crps_gev(obs, xi, backend=backend), 0.207621488)
    mu = 0.1
    assert np.isclose(
        _crps.crps_gev(obs + mu, xi, location=mu, backend=backend), 0.207621488
    )
    sigma = 0.9
    mu = 0.0
    assert np.isclose(
        _crps.crps_gev(obs * sigma, xi, scale=sigma, backend=backend),
        0.207621488 * sigma,
    )


@pytest.mark.parametrize("backend", BACKENDS)
def test_gpd(backend):
    assert np.isclose(_crps.crps_gpd(0.3, 0.9, backend=backend), 0.6849332)
    assert np.isclose(_crps.crps_gpd(-0.3, 0.9, backend=backend), 1.209091)
    assert np.isclose(_crps.crps_gpd(0.3, -0.9, backend=backend), 0.1338672)
    assert np.isclose(_crps.crps_gpd(-0.3, -0.9, backend=backend), 0.6448276)

    assert np.isnan(_crps.crps_gpd(0.3, 1.0, backend=backend))
    assert np.isnan(_crps.crps_gpd(0.3, 1.2, backend=backend))
    assert np.isnan(_crps.crps_gpd(0.3, 0.9, mass=-0.1, backend=backend))
    assert np.isnan(_crps.crps_gpd(0.3, 0.9, mass=1.1, backend=backend))

    res = 0.281636441
    assert np.isclose(
        _crps.crps_gpd(0.3 + 0.1, 0.0, location=0.1, backend=backend), res
    )
    assert np.isclose(
        _crps.crps_gpd(0.3 * 0.9, 0.0, scale=0.9, backend=backend), res * 0.9
    )


@pytest.mark.parametrize("backend", BACKENDS)
def test_gtcnormal(backend):
    obs, location, scale, lower, upper, lmass, umass = 0.9, -2.3, 4.1, -7.3, 1.7, 0.0, 0.21
    expected = 1.422805
    res = _crps.crps_gtcnormal(obs, location, scale, lower, upper, lmass, umass, backend=backend)
    assert np.isclose(res, expected)

    # aligns with crps_normal
    res0 = _crps.crps_normal(obs, location, scale, backend=backend)
    res = _crps.crps_gtcnormal(obs, location, scale, backend=backend)
    assert np.isclose(res, res0)

    # aligns with crps_tnormal
    res0 = _crps.crps_tnormal(obs, location, scale, lower, upper, backend=backend)
    res = _crps.crps_gtcnormal(obs, location, scale, lower, upper, backend=backend)
    assert np.isclose(res, res0)


@pytest.mark.parametrize("backend", BACKENDS)
def test_tnormal(backend):
    obs, location, scale, lower, upper = -1.0, 2.9, 2.2, 1.5, 17.3
    expected = 3.982434
    res = _crps.crps_tnormal(obs, location, scale, lower, upper, backend=backend)
    assert np.isclose(res, expected)

    # aligns with crps_normal
    res0 = _crps.crps_normal(obs, location, scale, backend=backend)
    res = _crps.crps_tnormal(obs, location, scale, backend=backend)
    assert np.isclose(res, res0)


@pytest.mark.parametrize("backend", BACKENDS)
def test_cnormal(backend):
    obs, location, scale, lower, upper = 1.8, 0.4, 1.1, 0.0, 2.0
    expected = 0.8296078
    res = _crps.crps_cnormal(obs, location, scale, lower, upper, backend=backend)
    assert np.isclose(res, expected)

    # aligns with crps_normal
    res0 = _crps.crps_normal(obs, location, scale, backend=backend)
    res = _crps.crps_cnormal(obs, location, scale, backend=backend)
    assert np.isclose(res, res0)


@pytest.mark.parametrize("backend", BACKENDS)
def test_hypergeometric(backend):
    res = _crps.crps_hypergeometric(5 * np.ones((2, 2)), 7, 13, 12, backend=backend)
    assert res.shape == (2, 2)

    res = _crps.crps_hypergeometric(5, 7 * np.ones((2, 2)), 13, 12, backend=backend)
    assert res.shape == (2, 2)

    assert np.isclose(_crps.crps_hypergeometric(5, 7, 13, 12), 0.4469742)


@pytest.mark.parametrize("backend", BACKENDS)
def test_laplace(backend):
    assert np.isclose(_crps.crps_laplace(-3, backend=backend), 2.29978707)
    assert np.isclose(
        _crps.crps_laplace(-3 + 0.1, location=0.1, backend=backend), 2.29978707
    )
    assert np.isclose(
        _crps.crps_laplace(-3 * 0.9, scale=0.9, backend=backend), 0.9 * 2.29978707
    )


@pytest.mark.parametrize("backend", BACKENDS)
def test_loglaplace(backend):
    assert np.isclose(_crps.crps_loglaplace(3.0, 0.1, 0.9, backend=backend), 1.16202051)


@pytest.mark.parametrize("backend", BACKENDS)
def test_loglogistic(backend):
    if backend == "torch":
        pytest.skip("Not implemented in torch backend")

    # TODO: investigate why JAX results are different from other backends
    # (would fail test with smaller tolerance)
    assert np.isclose(
        _crps.crps_loglogistic(3.0, 0.1, 0.9, backend=backend), 1.13295277, atol=1e-4
    )


@pytest.mark.parametrize("backend", BACKENDS)
<<<<<<< HEAD
def test_poisson(backend):
    obs, mean = 1.0, 3.0
    res = _crps.crps_poisson(obs, mean, backend=backend)
    expected = 1.143447
    assert np.isclose(res, expected)

    obs, mean = 1.5, 2.3
    res = _crps.crps_poisson(obs, mean, backend=backend)
    expected = 0.5001159
    assert np.isclose(res, expected)

    obs, mean = -1.0, 1.5
    res = _crps.crps_poisson(obs, mean, backend=backend)
    expected = 1.840259
=======
def test_lognormal(backend):
    obs = np.exp(np.random.randn(N))
    mulog = np.log(obs) + np.random.randn(N) * 0.1
    sigmalog = abs(np.random.randn(N)) * 0.3

    # non-negative values
    res = _crps.crps_lognormal(obs, mulog, sigmalog, backend=backend)
    res = np.asarray(res)
    assert not np.any(np.isnan(res))
    assert not np.any(res < 0.0)

    # approx zero when perfect forecast
    mulog = np.log(obs) + np.random.randn(N) * 1e-6
    sigmalog = abs(np.random.randn(N)) * 1e-6
    res = _crps.crps_lognormal(obs, mulog, sigmalog, backend=backend)
    res = np.asarray(res)

    assert not np.any(np.isnan(res))
    assert not np.any(res - 0.0 > 0.0001)
    

@pytest.mark.parametrize("backend", BACKENDS)
def test_normal(backend):
    obs = np.random.randn(N)
    mu = obs + np.random.randn(N) * 0.1
    sigma = abs(np.random.randn(N)) * 0.3

    # non-negative values
    res = _crps.crps_normal(obs, mu, sigma, backend=backend)
    res = np.asarray(res)
    assert not np.any(np.isnan(res))
    assert not np.any(res < 0.0)

    # approx zero when perfect forecast
    mu = obs + np.random.randn(N) * 1e-6
    sigma = abs(np.random.randn(N)) * 1e-6
    res = _crps.crps_normal(obs, mu, sigma, backend=backend)
    res = np.asarray(res)

    assert not np.any(np.isnan(res))
    assert not np.any(res - 0.0 > 0.0001)


@pytest.mark.parametrize("backend", BACKENDS)
def test_uniform(backend):
    obs, min, max, lmass, umass = 0.3, -1.0, 2.1, 0.3, 0.1
    res = _crps.crps_uniform(obs, min, max, lmass, umass, backend=backend)
    expected = 0.3960968
    assert np.isclose(res, expected)

    obs, min, max, lmass = -17.9, -15.2, -8.7, 0.2
    res = _crps.crps_uniform(obs, min, max, lmass, backend=backend)
    expected = 4.086667
    assert np.isclose(res, expected)

    obs, min, max = 2.2, 0.1, 3.1
    res = _crps.crps_uniform(obs, min, max, backend=backend)
    expected = 0.37
>>>>>>> 577240d3
    assert np.isclose(res, expected)<|MERGE_RESOLUTION|>--- conflicted
+++ resolved
@@ -316,7 +316,50 @@
 
 
 @pytest.mark.parametrize("backend", BACKENDS)
-<<<<<<< HEAD
+def test_lognormal(backend):
+    obs = np.exp(np.random.randn(N))
+    mulog = np.log(obs) + np.random.randn(N) * 0.1
+    sigmalog = abs(np.random.randn(N)) * 0.3
+
+    # non-negative values
+    res = _crps.crps_lognormal(obs, mulog, sigmalog, backend=backend)
+    res = np.asarray(res)
+    assert not np.any(np.isnan(res))
+    assert not np.any(res < 0.0)
+
+    # approx zero when perfect forecast
+    mulog = np.log(obs) + np.random.randn(N) * 1e-6
+    sigmalog = abs(np.random.randn(N)) * 1e-6
+    res = _crps.crps_lognormal(obs, mulog, sigmalog, backend=backend)
+    res = np.asarray(res)
+
+    assert not np.any(np.isnan(res))
+    assert not np.any(res - 0.0 > 0.0001)
+    
+
+@pytest.mark.parametrize("backend", BACKENDS)
+def test_normal(backend):
+    obs = np.random.randn(N)
+    mu = obs + np.random.randn(N) * 0.1
+    sigma = abs(np.random.randn(N)) * 0.3
+
+    # non-negative values
+    res = _crps.crps_normal(obs, mu, sigma, backend=backend)
+    res = np.asarray(res)
+    assert not np.any(np.isnan(res))
+    assert not np.any(res < 0.0)
+
+    # approx zero when perfect forecast
+    mu = obs + np.random.randn(N) * 1e-6
+    sigma = abs(np.random.randn(N)) * 1e-6
+    res = _crps.crps_normal(obs, mu, sigma, backend=backend)
+    res = np.asarray(res)
+
+    assert not np.any(np.isnan(res))
+    assert not np.any(res - 0.0 > 0.0001)
+
+
+@pytest.mark.parametrize("backend", BACKENDS)
 def test_poisson(backend):
     obs, mean = 1.0, 3.0
     res = _crps.crps_poisson(obs, mean, backend=backend)
@@ -331,48 +374,7 @@
     obs, mean = -1.0, 1.5
     res = _crps.crps_poisson(obs, mean, backend=backend)
     expected = 1.840259
-=======
-def test_lognormal(backend):
-    obs = np.exp(np.random.randn(N))
-    mulog = np.log(obs) + np.random.randn(N) * 0.1
-    sigmalog = abs(np.random.randn(N)) * 0.3
-
-    # non-negative values
-    res = _crps.crps_lognormal(obs, mulog, sigmalog, backend=backend)
-    res = np.asarray(res)
-    assert not np.any(np.isnan(res))
-    assert not np.any(res < 0.0)
-
-    # approx zero when perfect forecast
-    mulog = np.log(obs) + np.random.randn(N) * 1e-6
-    sigmalog = abs(np.random.randn(N)) * 1e-6
-    res = _crps.crps_lognormal(obs, mulog, sigmalog, backend=backend)
-    res = np.asarray(res)
-
-    assert not np.any(np.isnan(res))
-    assert not np.any(res - 0.0 > 0.0001)
-    
-
-@pytest.mark.parametrize("backend", BACKENDS)
-def test_normal(backend):
-    obs = np.random.randn(N)
-    mu = obs + np.random.randn(N) * 0.1
-    sigma = abs(np.random.randn(N)) * 0.3
-
-    # non-negative values
-    res = _crps.crps_normal(obs, mu, sigma, backend=backend)
-    res = np.asarray(res)
-    assert not np.any(np.isnan(res))
-    assert not np.any(res < 0.0)
-
-    # approx zero when perfect forecast
-    mu = obs + np.random.randn(N) * 1e-6
-    sigma = abs(np.random.randn(N)) * 1e-6
-    res = _crps.crps_normal(obs, mu, sigma, backend=backend)
-    res = np.asarray(res)
-
-    assert not np.any(np.isnan(res))
-    assert not np.any(res - 0.0 > 0.0001)
+    assert np.isclose(res, expected)
 
 
 @pytest.mark.parametrize("backend", BACKENDS)
@@ -390,5 +392,4 @@
     obs, min, max = 2.2, 0.1, 3.1
     res = _crps.crps_uniform(obs, min, max, backend=backend)
     expected = 0.37
->>>>>>> 577240d3
     assert np.isclose(res, expected)