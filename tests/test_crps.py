--- conflicted
+++ resolved
@@ -110,8 +110,6 @@
     assert not np.any(res - 0.0 > 0.0001)
 
 
-<<<<<<< HEAD
-=======
 @pytest.mark.parametrize("backend", BACKENDS)
 def test_beta(backend):
     if backend == "torch":
@@ -209,5 +207,4 @@
 
     with pytest.raises(ValueError):
         _crps.crps_gamma(obs, shape, backend=backend)
-        return
->>>>>>> 18fad6c5
+        return